#!/usr/bin/env ipython2

""" demultiplex raw sequence data given a barcode map."""

from __future__ import print_function
# pylint: disable=E1101
# pylint: disable=W0212

import os
import gzip
import glob
import time
import shutil
import datetime
import itertools
from ipyrad.core.sample import Sample
from ipyrad.assemble.util import *
from collections import defaultdict, Counter

import logging
LOGGER = logging.getLogger(__name__)



def combinefiles(filepath):
    """ Joins first and second read file names """
    ## unpack seq files in filepath
    fastqs = glob.glob(filepath)
    firsts = [i for i in fastqs if "_R1_" in i]

    ## check names
    if not firsts:
        raise IPyradWarningExit("First read files names must contain '_R1_'.")

    ## get paired reads
    seconds = [ff.replace("_R1_", "_R2_") for ff in firsts]
    return zip(firsts, seconds)



def findbcode(cutters, longbar, read1):
    """ find barcode sequence in the beginning of read """
    ## default barcode string
    for cutter in cutters[0]:
        ## If the cutter is unambiguous there will only be one.
        if not cutter:
            continue
        search = read1[1][:int(longbar[0]+len(cutter)+1)]
        barcode = search.rsplit(cutter, 1)
        if len(barcode) > 1:
            return barcode[0]
    ## No cutter found
    return barcode[0] 


def find3radbcode(cutters, longbar, read1):
    """ find barcode sequence in the beginning of read """
    ## default barcode string
    for ambigcuts in cutters:
        for cutter in ambigcuts:
            ## If the cutter is unambiguous there will only be one.
            if not cutter:
                continue
            search = read1[1][:int(longbar[0]+len(cutter)+1)]
            splitsearch = search.rsplit(cutter, 1)
            if len(splitsearch) > 1:
                return splitsearch[0]
    ## No cutter found
    return splitsearch[0] 


def make_stats(data, perfile, fsamplehits, fbarhits, fmisses, fdbars):
    """
    Write stats and stores to Assembly object.
    """

    ## out file
    outhandle = os.path.join(data.dirs.fastqs, 's1_demultiplex_stats.txt')
    outfile = open(outhandle, 'w')

    ## how many from each rawfile
    outfile.write('{:<35}  {:>13}{:>13}{:>13}\n'.\
                  format("raw_file", "total_reads", "cut_found", "bar_matched"))

    ## sort rawfile names
    rawfilenames = sorted(perfile)
    for rawstat in rawfilenames:
        dat = [perfile[rawstat][i] for i in ["ftotal", "fcutfound", "fmatched"]]
        outfile.write('{:<35}  {:>13}{:>13}{:>13}\n'.\
            format(*[rawstat]+[str(i) for i in dat]))
        if 'pair' in data.paramsdict["datatype"]:
            rawstat2 = rawstat.replace("_R1_", "_R2_")
            outfile.write('{:<35}  {:>13}{:>13}{:>13}\n'.\
                format(*[rawstat2]+[str(i) for i in dat]))

    ## spacer, how many records for each sample
    outfile.write('\n{:<35}  {:>13}\n'.\
                  format("sample_name", "total_reads"))

    ## names alphabetical. Write to file. Will save again below to Samples.
    names_sorted = sorted(data.barcodes)
    for name in names_sorted:
        outfile.write("{:<35}  {:>13}\n".format(name, fsamplehits[name]))

    ## spacer, which barcodes were found
    outfile.write('\n{:<35}  {:>13} {:>13} {:>13}\n'.\
                  format("sample_name", "true_bar", "obs_bar", "N_records"))

    ## write sample results
    for name in names_sorted:
        ## write perfect hit
        hit = data.barcodes[name]
        outfile.write('{:<35}  {:>13} {:>13} {:>13}\n'.\
            format(name, hit, hit, fsamplehits[name]))

        ## write off-n hits
        ## sort list of off-n hits
        if name in fdbars:
            offkeys = list(fdbars.get(name))
            offkeys.sort(key=fbarhits.get)
            for offhit in offkeys[::-1]:
                ## exclude perfect hit
                if offhit not in data.barcodes.values():
                    outfile.write('{:<35}  {:>13} {:>13} {:>13}\n'.\
                        format(name, hit, offhit, fbarhits[offhit]))

    ## write misses
    misskeys = list(fmisses.keys())
    misskeys.sort(key=fmisses.get)
    for key in misskeys[::-1]:
        outfile.write('{:<35}  {:>13}{:>13}{:>13}\n'.\
            format("no_match", "_", key, fmisses[key]))
    outfile.close()

    ## Link Sample with this data file to the Assembly object
    for name in data.barcodes:
        sample = Sample()
        sample.name = name
        sample.barcode = data.barcodes[name]
        if 'pair' in data.paramsdict["datatype"]:
            sample.files.fastqs = [(os.path.join(data.dirs.fastqs,
                                                  name+"_R1_.fastq.gz"),
                                     os.path.join(data.dirs.fastqs,
                                                  name+"_R2_.fastq.gz"))]
        else:
            sample.files.fastqs = [(os.path.join(data.dirs.fastqs,
                                                  name+"_R1_.fastq.gz"), "")]
        ## fill in the summary stats
        sample.stats["reads_raw"] = int(fsamplehits[name])
        ## fill in the full df stats value
        sample.stats_dfs.s1["reads_raw"] = int(fsamplehits[name])

        ## Only link Sample if it has data
        if sample.stats["reads_raw"]:
            sample.stats.state = 1
            data.samples[sample.name] = sample
        else:
            print("Excluded sample: no data found for", name)

    ## initiate s1 key for data object
    data.stats_dfs.s1 = data.build_stat("s1")
    data.stats_files.s1 = outhandle



def barmatch(args):
    """
    Matches reads to barcodes in barcode file and writes to individual temp 
    files, after all read files have been split, temp files are collated into 
    .fastq files
    """
    try:
        ## read in list of args
        data, filenum, subnum, cutters, longbar, matchdict, fr1, fr2 = args
        #LOGGER.info("Entering barmatch - {}.{}".format(filenum, subnum))
    
        ## counters for total reads, those with cutsite, and those that matched
        total = 0
        cutfound = 0
        matched = 0 
    
        ## dictionary to sample hits
        samplehits = {}
        for sname in data.barcodes:
            samplehits[sname] = 0
        ## dict to record matchable barcodes that hit
        barhits = {}
        for barc in matchdict:
            barhits[barc] = 0
        ## record everything else that is found
        misses = {}
        misses['_'] = 0
        
        ## get slice of data as a generator
        # tups = rawtuple
        # fr1, fr2, io1, io2 = get_slice(tups, optim, subnum)
        #LOGGER.info("%s, %s: %s", filenum, subnum, fr1[:4])
    
        fr1 = iter(fr1)
        fr2 = iter(fr2)
        # ## create iterators to sample 4 lines at a time
        quart1 = itertools.izip(fr1, fr1, fr1, fr1)
        if 'pair' in data.paramsdict["datatype"]:
            quart2 = itertools.izip(fr2, fr2, fr2, fr2)
            quarts = itertools.izip(quart1, quart2)
        else:
            quarts = itertools.izip(quart1, iter(int, 1))
    
    
        ## dictionaries to store first and second reads
        dsort1 = {} 
        dsort2 = {} 
        ## dictionary for all bars matched in sample
        dbars = {} 
        for sample in data.barcodes:
            dsort1[sample] = []
            dsort2[sample] = []
            dbars[sample] = set()
    
        ## get func for finding barcode
        if longbar[1] == 'same':
            if data.paramsdict["datatype"] == '2brad':
                def getbarcode(_, read1, longbar):
                    """ find barcode for 2bRAD data """
                    return read1[1][-longbar[0]:]
            else:
                def getbarcode(_, read1, longbar):
                    """ finds barcode for invariable length barcode data """
                    return read1[1][:longbar[0]]
        else:
            def getbarcode(cutters, read1, longbar):
                """ finds barcode for variable barcode lengths"""
                #LOGGER.info('cutters = %s, longbar=%s, read1=%s', cutters, longbar, read1)
                return findbcode(cutters, longbar, read1)
        ## go until end of the file
        while 1:
            try:
                read1, read2 = quarts.next()
                read1 = list(read1)
                total += 1
            except StopIteration:
                break
    
            barcode = ""
            ## Get barcode_R2 and check for matching sample name
            if '3rad' in data.paramsdict["datatype"]:
                ## Here we're just reusing the findbcode function
                ## for R2, and reconfiguring the longbar tuple to have the
                ## maxlen for the R2 barcode
                ## Parse barcode. Use the parsing function selected above.
                barcode1 = find3radbcode(cutters=cutters, longbar=longbar, read1=read1)
                barcode2 = find3radbcode(cutters=cutters, longbar=(longbar[2], longbar[1]), read1=read2)
                barcode = barcode1 + "+" + barcode2
            else:
                ## Parse barcode. Uses the parsing function selected above.
                barcode = getbarcode(cutters, read1, longbar)
   
            ## find if it matches 
            sname_match = matchdict.get(barcode)
    
            if sname_match:
                ## record who matched
                dbars[sname_match].add(barcode)
                matched += 1
                cutfound += 1
                samplehits[sname_match] += 1
                barhits[barcode] += 1
                if barcode in barhits:
                    barhits[barcode] += 1
                else:
                    barhits[barcode] = 1
    
                ## trim off barcode
                lenbar = len(barcode)
                if '3rad' in data.paramsdict["datatype"]:
                    ## Iff 3rad trim the len of the first barcode
                    lenbar = len(barcode1)
    
                if data.paramsdict["datatype"] == '2brad':
                    read1[1] = read1[1][:-lenbar]
                    read1[3] = read1[3][:-lenbar]
                else:
                    read1[1] = read1[1][lenbar:]
                    read1[3] = read1[3][lenbar:]
    
                ## Trim barcode off R2 and append. Only 3rad datatype
                ## pays the cpu cost of splitting R2
                if '3rad' in data.paramsdict["datatype"]:
                    read2 = list(read2)
                    read2[1] = read2[1][len(barcode2):]
                    read2[3] = read2[3][len(barcode2):]
    
                ## append to dsort
                dsort1[sname_match].append("".join(read1))
                if 'pair' in data.paramsdict["datatype"]:
                    dsort2[sname_match].append("".join(read2))
    
            else:
<<<<<<< HEAD
                misses["_"] += 1

        ## write out at 10K to keep memory low
        if not total % 10000:
            ## write the remaining reads to file"
            writetofile(data, dsort1, 1, filenum, subnum)
            if 'pair' in data.paramsdict["datatype"]:
                writetofile(data, dsort2, 2, filenum, subnum) 
            ## clear out dsorts
            for sample in data.barcodes:
                dsort1[sample] = []
                dsort2[sample] = []

    ## write the remaining reads to file"
    writetofile(data, dsort1, 1, filenum, subnum)
    if 'pair' in data.paramsdict["datatype"]:
        writetofile(data, dsort2, 2, filenum, subnum)        

    ## return stats in saved pickle b/c return_queue is too tiny
    filestats = [subnum, total, cutfound, matched]
    samplestats = [samplehits, barhits, misses, dbars]

    return (filestats, samplestats), subnum
=======
                ## record whether cut found                
                if barcode:
                    cutfound += 1
                    if barcode in misses:
                        misses[barcode] += 1
                    else:
                        misses[barcode] = 1
                else:
                    misses["_"] += 1
    
            ## write out at 10K to keep memory low
            if not total % 10000:
                ## write the remaining reads to file"
                writetofile(data, dsort1, 1, filenum, subnum)
                if 'pair' in data.paramsdict["datatype"]:
                    writetofile(data, dsort2, 2, filenum, subnum) 
                ## clear out dsorts
                for sample in data.barcodes:
                    dsort1[sample] = []
                    dsort2[sample] = []
    
        ## write the remaining reads to file"
        writetofile(data, dsort1, 1, filenum, subnum)
        if 'pair' in data.paramsdict["datatype"]:
            writetofile(data, dsort2, 2, filenum, subnum)        
    
        ## return stats in saved pickle b/c return_queue is too tiny
        filestats = [subnum, total, cutfound, matched]
        samplestats = [samplehits, barhits, misses, dbars]
    except Exception as inst:
        LOGGER.info("Exception in barmatch() - {}".format(inst))
        raise
    return filestats, samplestats
>>>>>>> aec41100


def writetofile(data, dsort, read, filenum, subnum):
    """ writes dsort dict to a tmp file. Used in barmatch. """
    if read == 1:
        rrr = "R1"
    else:
        rrr = "R2"

    for sname in dsort:
        ## skip writing if empty. Write to tmpname
        #if dsort[sname]:
        tmpdir = os.path.join(data.dirs.fastqs, "tmp_{}_{}_"\
                              .format(sname, rrr))
        handle = os.path.join(tmpdir, "tmp_{}_{}_{}_{}.fastq"\
                              .format(sname, rrr, filenum, subnum))
        with open(handle, 'a') as out:
            out.write("".join(dsort[sname]))#+"\n")



def collate_subs(args):
    """ 
    Collate temp fastq files in tmp-dir into 1 gzipped sample.
    """
    ## parse args
    data, filenum, sublist = args
    #LOGGER.info("in collatesubs %s: %s", filenum, sublist)

    ## output R1 collated file handle
    checkpoint = 0
    while 1:
        out1 = os.path.join(data.dirs.fastqs, 
                        "tmp_{}_R1_".format(data.barcodes.keys()[0]),
                        "coll_{}_R1_{}.fastq".format(filenum, checkpoint))
        if not os.path.exists(out1):
            break
        else:
            checkpoint += 1

    ## sample names are in data.barcodes
    for sname in data.barcodes:

        ## get chunks
        chunks = []
        for subnum in sublist:
            inchunk = os.path.join(data.dirs.fastqs, 
                        "tmp_{}_R1_".format(sname), 
                        "tmp_{}_R1_{}_{}.fastq".format(sname, filenum, subnum))
            chunks.append(inchunk)
        ## one outfile to write to, 
        out1 = os.path.join(data.dirs.fastqs, 
                    "tmp_{}_R1_".format(sname),             
                    "coll_{}_R1_{}.fastq".format(filenum, checkpoint))

        with open(out1, 'a') as tmpout:
            chunks.sort(key=lambda x: int(x.split("_")[-1][:-6]))
            for inchunk in chunks:
                with open(inchunk, 'r') as tmpin:
                    tmpout.write(tmpin.read())
                ## clean up
                os.remove(inchunk)


        ## do second reads
        if 'pair' in data.paramsdict["datatype"]:
            ## get chunks
            chunks = []
            for subnum in sublist:
                inchunk = os.path.join(data.dirs.fastqs, 
                        "tmp_{}_R2_".format(sname), 
                        "tmp_{}_R2_{}_{}.fastq".format(sname, filenum, subnum))
                chunks.append(inchunk)

            out2 = os.path.join(data.dirs.fastqs, 
                        "tmp_{}_R2_".format(sname),             
                        "coll_{}_R2_{}.fastq".format(filenum, checkpoint))
            with open(out2, 'a') as tmpout:
                chunks.sort(key=lambda x: int(x.split("_")[-1][:-6]))
                for inchunk in chunks:
                    with open(inchunk, 'r') as tmpin:
                        tmpout.write(tmpin.read())
                    ## clean up
                    os.remove(inchunk)



def collate_files(args):
    """ 
    Collate temp fastq files in tmp-dir into 1 gzipped sample.
    """
    ## parse args
    data, filenum, sname = args

    ## get chunks
    incols = os.path.join(data.dirs.fastqs, 
                    "tmp_{}_R1_".format(sname), 
                    "coll_{}_R1_*.fastq".format(filenum))
    out1 = os.path.join(data.dirs.fastqs, 
                    "{}_R1_.fastq.gz".format(sname))

    with gzip.open(out1, 'a') as tmpout:
        chunks = glob.glob(incols)
        chunks.sort(key=lambda x: int(x.split("_")[-3]))
        for incol in chunks:
            with open(incol, 'r') as tmpin:
                tmpout.write(tmpin.read())

    if 'pair' in data.paramsdict["datatype"]:
        ## get chunks
        incols = os.path.join(data.dirs.fastqs, 
                    "tmp_{}_R2_".format(sname), 
                    "coll_{}_R2_*.fastq".format(filenum))
        out2 = os.path.join(data.dirs.fastqs, 
                    "{}_R2_.fastq.gz".format(sname))
        with gzip.open(out2, 'a') as tmpout:
            chunks = glob.glob(incols)
            chunks.sort(key=lambda x: int(x.split("_")[-3]))
            for incol in chunks:
                with open(incol, 'r') as tmpin:
                    tmpout.write(tmpin.read())



def prechecks(data, preview, force):
    """ 
    Checks before starting analysis. 
    -----------------------------------
    1) Is there data in raw_fastq_path
    2) Is there a barcode file
    3) Is there a workdir and fastqdir
    4) remove old fastq/tmp_sample_R*_ dirs/
    5) make tmpdirs for each barcode name
    6) return file names as pairs (r1, r2) or fakepairs (r1, 1)
    7) get ambiguous cutter resolutions
    8) get optim size
    """

    ## check for data, do glob for fuzzy matching
    if not glob.glob(data.paramsdict["raw_fastq_path"]):
        raise IPyradWarningExit("""\
    No data found in {}. Fix path to data files.""".
    format(data.paramsdict["raw_fastq_path"]))

    ## find longest barcode
    try:
        ## Handle 3rad multiple barcodes, this gets the len
        ## of the first one. Should be harmless for single
        ## barcode data
        barlens = [len(i.split("+")[0]) for i in data.barcodes.values()]
        if len(set(barlens)) == 1:
            longbar = (barlens[0], 'same')
        else:
            longbar = (max(barlens), 'diff')

        ## For 3rad we need to add the length info for barcodes_R2
        if "3rad" in data.paramsdict["datatype"]:
            barlens = [len(i.split("+")[1]) for i in data.barcodes.values()]
            longbar = (longbar[0], longbar[1], max(barlens))

    except ValueError:
        raise IPyradWarningExit("    Barcodes file not found.")

    ## make sure there is a [workdir] and a [workdir/name_fastqs]
    data.dirs.fastqs = os.path.join(
                        data.paramsdict["project_dir"], data.name+"_fastqs")
    if not os.path.exists(data.paramsdict["project_dir"]):
        os.mkdir(data.paramsdict["project_dir"])
    if os.path.exists(data.dirs.fastqs) and force:
        print("  Force flag is set. Overwrite existing demultiplexed fastq.")
        shutil.rmtree(data.dirs.fastqs)
    if not os.path.exists(data.dirs.fastqs):
        os.mkdir(data.dirs.fastqs)

    ## insure no leftover tmp files from a previous run (there shouldn't be)
    oldtmps = glob.glob(os.path.join(data.dirs.fastqs, "tmp_*_R1_"))
    oldtmps += glob.glob(os.path.join(data.dirs.fastqs, "tmp_*_R2_"))    
    for oldtmp in oldtmps:
        try:
            shutil.rmtree(oldtmp)
        except OSError as inst:
            ## In some instances nfs creates hidden dot files in directories
            ## that claim to be "busy" when you try to remove them. Don't
            ## kill the run if you can't remove this directory.
            LOGGER.warn("Failed to remove tmpdir {}".format(inst))

    ## make fresh tmpdirs for each sample
    for sample in data.barcodes:
        tmpname = os.path.join(data.dirs.fastqs, "tmp_"+sample+"_R1_")
        os.mkdir(tmpname)
        tmpname = os.path.join(data.dirs.fastqs, "tmp_"+sample+"_R2_")
        os.mkdir(tmpname)

    ## gather raw sequence filenames
    if 'pair' in data.paramsdict["datatype"]:
        raws = combinefiles(data.paramsdict["raw_fastq_path"])
    else:
        raws = zip(glob.glob(data.paramsdict["raw_fastq_path"]), iter(int, 1))

    ## returns a list of both resolutions of cut site 1
    ## (TGCAG, ) ==> [TGCAG, ]
    ## (TWGC, ) ==> [TAGC, TTGC]
    ## (TWGC, AATT) ==> [TAGC, TTGC]
    cutters = [ambigcutters(i) for i in data.paramsdict["restriction_overhang"]]
    assert cutters, "Must enter a `restriction_overhang` for demultiplexing."

    ## set optim chunk size
    if preview:
        optim = ((data._hackersonly["preview_step1"]) // (data.cpus))
    else:
        optim = estimate_optim(raws[0][0], data.cpus)

    ## Build full inverse barcodes dictionary
    matchdict = {}
    bases = set("CATGN")
    poss = set()
    ## do perfect matches
    for sname, barc in data.barcodes.items():
        matchdict[barc] = sname
        poss.add(barc)

        if data.paramsdict["max_barcode_mismatch"] > 0:
            ## get 1-base diffs
            for idx1, base in enumerate(barc):
                diffs = bases.difference(base)
                for diff in diffs:
                    lbar = list(barc)
                    lbar[idx1] = diff
                    tbar1 = "".join(lbar)
                    if tbar1 not in poss:
                        matchdict[tbar1] = sname                    
                        poss.add(tbar1)
                    else:
                        print("""\
        warning: barcodes {}:{} and {}:{} are within {} base change of each other"""\
        .format(sname, barc, 
                matchdict[tbar1], data.barcodes[matchdict[tbar1]],
                data.paramsdict["max_barcode_mismatch"]))

                ## if allowing two base difference things get big
                ## for each modified bar, allow one modification to other bases
                if data.paramsdict["max_barcode_mismatch"] > 1:
                    for idx2, _ in enumerate(tbar1):
                        ## skip the base that is already modified
                        if idx2 != idx1:
                            for diff in bases.difference(tbar1[idx2]):
                                ltbar = list(tbar1)
                                ltbar[idx2] = diff
                                tbar2 = "".join(ltbar)
                                if tbar2 not in poss:
                                    matchdict[tbar2] = sname                    
                                    poss.add(tbar2)
                                else:
                                    print("""\
        warning: barcodes {}:{} and {}:{} are within {} base change of each other"""\
        .format(sname, barc, 
                            matchdict[tbar2], data.barcodes[matchdict[tbar2]],
                            data.paramsdict["max_barcode_mismatch"]))

    return raws, longbar, cutters, optim, matchdict



def estimate_optim(testfile, ncpus):
    """ 
    Estimate a reasonable optim value by grabbing a chunk of sequences, 
    decompressing and counting them, to estimate the full file size.
    """
    ## count the len of one file and assume all others are similar len
    insize = os.path.getsize(testfile)
    tmp_file_name = "./tmp-step1-count.fq"
    if testfile.endswith(".gz"):
        infile = gzip.open(testfile)
        outfile = gzip.open(tmp_file_name, 'wb', compresslevel=5)
    else:
        infile = open(testfile)
        outfile = open(tmp_file_name, 'w')
        
    ## We'll take the average of the size of a file based on the
    ## first 10000 reads to approximate number of reads in the main file
    outfile.write("".join(itertools.islice(infile, 40000)))
    outfile.close()
    infile.close()

    ## Get the size of the tmp file
    tmp_size = os.path.getsize(tmp_file_name)

    ## divide by the tmp file size and multiply by 10000 to approximate
    ## the size of the input .fq files
    inputreads = int(insize / tmp_size) * 10000
    os.remove(tmp_file_name)

    ## break into ncpu chunks for sending to optim lines of data to each cpu
    optim = (inputreads // (ncpus)) + (inputreads % (ncpus))
    optim = int(optim*4)
    LOGGER.info("total reads: %s, total lines: %s", inputreads, inputreads*4)

    return optim



def run(data, preview, ipyclient, force):
    """ 
    Demultiplexes raw fastq files given a barcodes file.
    """

    ## checks on data before starting
    raws, longbar, cutters, optim, matchdict = prechecks(data, preview, force)
    LOGGER.info('ncpus %s', data.cpus)
    LOGGER.info('optim %s', optim)

    ## do we print about pairs for pairddata
    if 'pair' in data.paramsdict["datatype"]:
        pair = "s"
    else:
        pair = " "

    ## Truncate the input fq so it'll run faster. 
    if preview:
        warning = """\
    Running preview mode: subselecting maximum of {} reads\
    """.format(data._hackersonly["preview_step1"], raws)
        ## print the preview message    
        if data._headers:
            print(warning)
        LOGGER.warn(warning)

    ## stat counters for each rawdata file
    perfile = {}
    for rawtuple in raws:
        handle = os.path.splitext(os.path.basename(rawtuple[0]))[0]
        perfile[handle] = {}
        perfile[handle]["ftotal"] = 0
        perfile[handle]["fcutfound"] = 0
        perfile[handle]["fmatched"] = 0
    ## stats for each sample
    fdbars = {}
    fsamplehits = Counter()
    fbarhits = Counter()
    fmisses = Counter()

    ## a dictionary to hold my dictionaries
    statdicts = perfile, fsamplehits, fbarhits, fmisses, fdbars

    ## initial progress bar
    start = time.time()

    ## set up parallel client
    lbview = ipyclient.load_balanced_view()

    ## count expected total number of jobs, set total a bit less than 100%
    ## optim is the number of reads per cpu, if it is too large then we 
    ## load too much into memory. So if optim > 1M then we subsample it
    ## which makes things run just a bit slower
    while optim > int(4e6):
        optim //= 10

    ## ensure optim is divisible by 4
    while optim % 4:
        optim += 1

    ### progress
    LOGGER.info("chunks size = {} lines, on {} cpus"\
                .format(optim, data.cpus))

    ## dictionary to store asyncresults for barmatch jobs
    filesort = {}
    collatesubs = {}

    ## send slices N at a time
    filenum = 0
    for tups in raws:
        start = time.time()
        ## print progress for this file
        elapsed = datetime.timedelta(seconds=int(time.time()-start))
        progressbar(10, 0, 
        ' sorting file{} {:<8}| {}'.format(pair, filenum, elapsed))

        ## submit some wait jobs to filesort
        filesort.setdefault(filenum, [])                
        collatesubs.setdefault(filenum, [])        

        ## open file handles ##############
        if tups[0].endswith(".gz"):
            io1 = gzip.open(tups[0])
            rawr1 = iter(io1)
            if tups[1]:
                io2 = gzip.open(tups[1])
                rawr2 = iter(io2)
            else:
                io2 = 0
        else:
            io1 = open(tups[0])
            rawr1 = iter(io1)
            if tups[1]:
                io2 = open(tups[1])
                rawr2 = iter(io2)
            else:
                io2 = 0

        ###############################################################
        ## send jobs to engines
        ## maybe add something here to act nicer if all the data is in 
        ## one super giant file. Lower memory overhaed
        ###############################################################
        done = 0
        subnum = 0
        sublist = []        
        while 1:
            dat1 = list(itertools.islice(rawr1, optim))
            if tups[1]:
                dat2 = list(itertools.islice(rawr2, optim))
            else:
                dat2 = [""]

            if dat1:
                args = [data, filenum, subnum, cutters, longbar,
                        matchdict, dat1, dat2]
                async = lbview.apply_async(barmatch, args)
                filesort[filenum].append(async)
                subnum += 1

            else:
                ## close files
                io1.close()
                if tups[1]:
                    io2.close()
                break
            elapsed = datetime.timedelta(seconds=int(time.time()-start))
            progressbar(subnum, done, 
            ' sorting file{} {:<8}| {}'.format(pair, filenum, elapsed))


        #####################################
        while 1:
            elapsed = datetime.timedelta(seconds=int(time.time()-start))
            progressbar(subnum, done, 
            ' sorting file{} {:<8}| {}'.format(pair, filenum, elapsed))

            ## if some are done, ...
            ready = [i.ready() for i in filesort[filenum]]
            asyncs = [i for (i, j) in zip(filesort[filenum], ready) if j]
            for async in asyncs:
                result = async.result()
                if result:
                    statdicts = putstats(result[0], raws[filenum][0], statdicts)
                    ## purge from memory
                    ipyclient.purge_local_results(async)
                    ## save subnum
                    sublist.append(result[1])
                    done += 1
                    filesort[filenum].remove(async)
        
                ## inter collate
                if len(sublist) >= 20:
                    lbview.apply(collate_subs, [data, filenum, sublist])
                    sublist = []

            ## are we done yet?
            if not filesort[filenum]:
                break
            else:
                time.sleep(0.1)

        ## final collate
        ipyclient.wait()
        lbview.apply(collate_subs, [data, filenum, sublist])

        ## collate colls from across files
        progressbar(20, 20, 
            ' sorting file{} {:<8}| {}'.format(pair, filenum, elapsed))            
        print("")
        filenum += 1        

    ## collate files progress bar
    start = time.time()
    total = int(filenum*len(data.barcodes))
    done = 0
    ipyclient.wait()
    elapsed = datetime.timedelta(seconds=int(time.time()-start))
    progressbar(total, done, ' writing files         | {}'.format(elapsed))

    colls = []
    for fnum in range(filenum):
        for async in filesort[fnum]:
            result, subnum = async.get()
            if result:
                LOGGER.info("{}".format(result))
                statdicts = putstats(result, raws[fnum][0], statdicts)
        ## collate across files
        for sname in data.barcodes:
            colls.append(lbview.apply(collate_files, [data, fnum, sname]))
            
    ## wait for collates
    while 1:
        done = sum([i.ready() for i in colls])
        elapsed = datetime.timedelta(seconds=int(time.time()-start))
        progressbar(total, done, ' writing files         | {}'.format(elapsed))
        if done == total:
            break
        else:
            time.sleep(0.2)

    ## final prog
    elapsed = datetime.timedelta(seconds=int(time.time()-start))
    progressbar(20, 20, ' writing files         | {}'.format(elapsed))
    #if data._headers:
    print("")

    ## clean up junk files
    tmpdirs = glob.glob(os.path.join(data.dirs.fastqs, "tmp_*_R*_"))
    for tmpdir in tmpdirs:
        try:
            shutil.rmtree(tmpdir)
        except Exception:
            pass

    ## build stats from dictionaries
    perfile, fsamplehits, fbarhits, fmisses, fdbars = statdicts    
    make_stats(data, perfile, fsamplehits, fbarhits, fmisses, fdbars)



def putstats(result, handle, statdicts):
    """ puts stats from async into dictionaries """
    filestats, samplestats = result
    _, total, cutfound, matched = filestats
    samplehits, barhits, misses, dbars = samplestats

    ## get dicts
    perfile, fsamplehits, fbarhits, fmisses, fdbars = statdicts

    ## update file stats
    handle = os.path.splitext(os.path.basename(handle))[0]
    perfile[handle]["ftotal"] += total
    perfile[handle]["fcutfound"] += cutfound
    perfile[handle]["fmatched"] += matched    

    ## update sample stats
    fsamplehits.update(samplehits)
    fbarhits.update(barhits)        
    fmisses.update(misses)
    fdbars.update(dbars)

    statdicts = perfile, fsamplehits, fbarhits, fmisses, fdbars
    return statdicts




if __name__ == "__main__":

    ## run test
    import ipyrad as ip
    #from ipyrad.core.assembly import Assembly

    ## get current location
    #PATH = os.path.abspath(os.path.dirname(__file__))
    ## get location of test files
    #IPATH = os.path.dirname(os.path.dirname(PATH))
    #DATA = os.path.join(IPATH, "tests", "test_rad")

    TEST = ip.Assembly("profile_s1")
    TEST.set_params(1, "./maintest")
    TEST.set_params(2, "./ipsimdata/sim_rad_test_R1_.fastq.gz")
    TEST.set_params(3, "./ipsimdata/sim_rad_test_barcodes.txt")
    print(TEST.cpus)
    TEST.cpus = 4
    TEST.step1()<|MERGE_RESOLUTION|>--- conflicted
+++ resolved
@@ -169,135 +169,133 @@
     files, after all read files have been split, temp files are collated into 
     .fastq files
     """
-    try:
-        ## read in list of args
-        data, filenum, subnum, cutters, longbar, matchdict, fr1, fr2 = args
-        #LOGGER.info("Entering barmatch - {}.{}".format(filenum, subnum))
-    
-        ## counters for total reads, those with cutsite, and those that matched
-        total = 0
-        cutfound = 0
-        matched = 0 
-    
-        ## dictionary to sample hits
-        samplehits = {}
-        for sname in data.barcodes:
-            samplehits[sname] = 0
-        ## dict to record matchable barcodes that hit
-        barhits = {}
-        for barc in matchdict:
-            barhits[barc] = 0
-        ## record everything else that is found
-        misses = {}
-        misses['_'] = 0
+
+    ## read in list of args
+    data, filenum, subnum, cutters, longbar, matchdict, fr1, fr2 = args
+    
+    ## counters for total reads, those with cutsite, and those that matched
+    total = 0
+    cutfound = 0
+    matched = 0 
+    
+    ## dictionary to sample hits
+    samplehits = {}
+    for sname in data.barcodes:
+        samplehits[sname] = 0
+    ## dict to record matchable barcodes that hit
+    barhits = {}
+    for barc in matchdict:
+        barhits[barc] = 0
+    ## record everything else that is found
+    misses = {}
+    misses['_'] = 0
         
-        ## get slice of data as a generator
-        # tups = rawtuple
-        # fr1, fr2, io1, io2 = get_slice(tups, optim, subnum)
-        #LOGGER.info("%s, %s: %s", filenum, subnum, fr1[:4])
-    
-        fr1 = iter(fr1)
-        fr2 = iter(fr2)
-        # ## create iterators to sample 4 lines at a time
-        quart1 = itertools.izip(fr1, fr1, fr1, fr1)
-        if 'pair' in data.paramsdict["datatype"]:
-            quart2 = itertools.izip(fr2, fr2, fr2, fr2)
-            quarts = itertools.izip(quart1, quart2)
+    ## get slice of data as a generator
+    # tups = rawtuple
+    # fr1, fr2, io1, io2 = get_slice(tups, optim, subnum)
+    #LOGGER.info("%s, %s: %s", filenum, subnum, fr1[:4])
+    
+    fr1 = iter(fr1)
+    fr2 = iter(fr2)
+    ## create iterators to sample 4 lines at a time
+    quart1 = itertools.izip(fr1, fr1, fr1, fr1)
+    if 'pair' in data.paramsdict["datatype"]:
+        quart2 = itertools.izip(fr2, fr2, fr2, fr2)
+        quarts = itertools.izip(quart1, quart2)
+    else:
+        quarts = itertools.izip(quart1, iter(int, 1))
+    
+    ## dictionaries to store first and second reads
+    dsort1 = {} 
+    dsort2 = {} 
+    ## dictionary for all bars matched in sample
+    dbars = {} 
+    for sample in data.barcodes:
+        dsort1[sample] = []
+        dsort2[sample] = []
+        dbars[sample] = set()
+    
+    ## get func for finding barcode
+    if longbar[1] == 'same':
+        if data.paramsdict["datatype"] == '2brad':
+            def getbarcode(_, read1, longbar):
+                """ find barcode for 2bRAD data """
+                return read1[1][-longbar[0]:]
         else:
-            quarts = itertools.izip(quart1, iter(int, 1))
-    
-    
-        ## dictionaries to store first and second reads
-        dsort1 = {} 
-        dsort2 = {} 
-        ## dictionary for all bars matched in sample
-        dbars = {} 
-        for sample in data.barcodes:
-            dsort1[sample] = []
-            dsort2[sample] = []
-            dbars[sample] = set()
-    
-        ## get func for finding barcode
-        if longbar[1] == 'same':
+            def getbarcode(_, read1, longbar):
+                """ finds barcode for invariable length barcode data """
+                return read1[1][:longbar[0]]
+    else:
+        def getbarcode(cutters, read1, longbar):
+            """ finds barcode for variable barcode lengths"""
+            #LOGGER.info('cutters = %s, longbar=%s, read1=%s', cutters, longbar, read1)
+            return findbcode(cutters, longbar, read1)
+    ## go until end of the file
+    while 1:
+        try:
+            read1, read2 = quarts.next()
+            read1 = list(read1)
+            total += 1
+        except StopIteration:
+            break
+    
+        barcode = ""
+        ## Get barcode_R2 and check for matching sample name
+        if '3rad' in data.paramsdict["datatype"]:
+            ## Here we're just reusing the findbcode function
+            ## for R2, and reconfiguring the longbar tuple to have the
+            ## maxlen for the R2 barcode
+            ## Parse barcode. Use the parsing function selected above.
+            barcode1 = find3radbcode(cutters=cutters, longbar=longbar, read1=read1)
+            barcode2 = find3radbcode(cutters=cutters, longbar=(longbar[2], longbar[1]), read1=read2)
+            barcode = barcode1 + "+" + barcode2
+        else:
+            ## Parse barcode. Uses the parsing function selected above.
+            barcode = getbarcode(cutters, read1, longbar)
+   
+        ## find if it matches 
+        sname_match = matchdict.get(barcode)
+ 
+        if sname_match:
+            ## record who matched
+            dbars[sname_match].add(barcode)
+            matched += 1
+            cutfound += 1
+            samplehits[sname_match] += 1
+            barhits[barcode] += 1
+            if barcode in barhits:
+                barhits[barcode] += 1
+            else:
+                barhits[barcode] = 1
+    
+            ## trim off barcode
+            lenbar = len(barcode)
+            if '3rad' in data.paramsdict["datatype"]:
+                ## Iff 3rad trim the len of the first barcode
+                lenbar = len(barcode1)
+    
             if data.paramsdict["datatype"] == '2brad':
-                def getbarcode(_, read1, longbar):
-                    """ find barcode for 2bRAD data """
-                    return read1[1][-longbar[0]:]
+                read1[1] = read1[1][:-lenbar]
+                read1[3] = read1[3][:-lenbar]
             else:
-                def getbarcode(_, read1, longbar):
-                    """ finds barcode for invariable length barcode data """
-                    return read1[1][:longbar[0]]
+                read1[1] = read1[1][lenbar:]
+                read1[3] = read1[3][lenbar:]
+    
+            ## Trim barcode off R2 and append. Only 3rad datatype
+            ## pays the cpu cost of splitting R2
+            if '3rad' in data.paramsdict["datatype"]:
+                read2 = list(read2)
+                read2[1] = read2[1][len(barcode2):]
+                read2[3] = read2[3][len(barcode2):]
+    
+            ## append to dsort
+            dsort1[sname_match].append("".join(read1))
+            if 'pair' in data.paramsdict["datatype"]:
+                dsort2[sname_match].append("".join(read2))
+
         else:
-            def getbarcode(cutters, read1, longbar):
-                """ finds barcode for variable barcode lengths"""
-                #LOGGER.info('cutters = %s, longbar=%s, read1=%s', cutters, longbar, read1)
-                return findbcode(cutters, longbar, read1)
-        ## go until end of the file
-        while 1:
-            try:
-                read1, read2 = quarts.next()
-                read1 = list(read1)
-                total += 1
-            except StopIteration:
-                break
-    
-            barcode = ""
-            ## Get barcode_R2 and check for matching sample name
-            if '3rad' in data.paramsdict["datatype"]:
-                ## Here we're just reusing the findbcode function
-                ## for R2, and reconfiguring the longbar tuple to have the
-                ## maxlen for the R2 barcode
-                ## Parse barcode. Use the parsing function selected above.
-                barcode1 = find3radbcode(cutters=cutters, longbar=longbar, read1=read1)
-                barcode2 = find3radbcode(cutters=cutters, longbar=(longbar[2], longbar[1]), read1=read2)
-                barcode = barcode1 + "+" + barcode2
-            else:
-                ## Parse barcode. Uses the parsing function selected above.
-                barcode = getbarcode(cutters, read1, longbar)
-   
-            ## find if it matches 
-            sname_match = matchdict.get(barcode)
-    
-            if sname_match:
-                ## record who matched
-                dbars[sname_match].add(barcode)
-                matched += 1
-                cutfound += 1
-                samplehits[sname_match] += 1
-                barhits[barcode] += 1
-                if barcode in barhits:
-                    barhits[barcode] += 1
-                else:
-                    barhits[barcode] = 1
-    
-                ## trim off barcode
-                lenbar = len(barcode)
-                if '3rad' in data.paramsdict["datatype"]:
-                    ## Iff 3rad trim the len of the first barcode
-                    lenbar = len(barcode1)
-    
-                if data.paramsdict["datatype"] == '2brad':
-                    read1[1] = read1[1][:-lenbar]
-                    read1[3] = read1[3][:-lenbar]
-                else:
-                    read1[1] = read1[1][lenbar:]
-                    read1[3] = read1[3][lenbar:]
-    
-                ## Trim barcode off R2 and append. Only 3rad datatype
-                ## pays the cpu cost of splitting R2
-                if '3rad' in data.paramsdict["datatype"]:
-                    read2 = list(read2)
-                    read2[1] = read2[1][len(barcode2):]
-                    read2[3] = read2[3][len(barcode2):]
-    
-                ## append to dsort
-                dsort1[sname_match].append("".join(read1))
-                if 'pair' in data.paramsdict["datatype"]:
-                    dsort2[sname_match].append("".join(read2))
-    
-            else:
-<<<<<<< HEAD
-                misses["_"] += 1
+            ##<<<<<<< HEAD
+            misses["_"] += 1
 
         ## write out at 10K to keep memory low
         if not total % 10000:
@@ -310,7 +308,7 @@
                 dsort1[sample] = []
                 dsort2[sample] = []
 
-    ## write the remaining reads to file"
+    ## write the remaining reads to file
     writetofile(data, dsort1, 1, filenum, subnum)
     if 'pair' in data.paramsdict["datatype"]:
         writetofile(data, dsort2, 2, filenum, subnum)        
@@ -320,41 +318,43 @@
     samplestats = [samplehits, barhits, misses, dbars]
 
     return (filestats, samplestats), subnum
-=======
-                ## record whether cut found                
-                if barcode:
-                    cutfound += 1
-                    if barcode in misses:
-                        misses[barcode] += 1
-                    else:
-                        misses[barcode] = 1
-                else:
-                    misses["_"] += 1
-    
-            ## write out at 10K to keep memory low
-            if not total % 10000:
-                ## write the remaining reads to file"
-                writetofile(data, dsort1, 1, filenum, subnum)
-                if 'pair' in data.paramsdict["datatype"]:
-                    writetofile(data, dsort2, 2, filenum, subnum) 
-                ## clear out dsorts
-                for sample in data.barcodes:
-                    dsort1[sample] = []
-                    dsort2[sample] = []
-    
-        ## write the remaining reads to file"
-        writetofile(data, dsort1, 1, filenum, subnum)
-        if 'pair' in data.paramsdict["datatype"]:
-            writetofile(data, dsort2, 2, filenum, subnum)        
-    
-        ## return stats in saved pickle b/c return_queue is too tiny
-        filestats = [subnum, total, cutfound, matched]
-        samplestats = [samplehits, barhits, misses, dbars]
-    except Exception as inst:
-        LOGGER.info("Exception in barmatch() - {}".format(inst))
-        raise
-    return filestats, samplestats
->>>>>>> aec41100
+
+
+##=======
+#                 ## record whether cut found                
+#                 if barcode:
+#                     cutfound += 1
+#                     if barcode in misses:
+#                         misses[barcode] += 1
+#                     else:
+#                         misses[barcode] = 1
+#                 else:
+#                     misses["_"] += 1
+    
+#             ## write out at 10K to keep memory low
+#             if not total % 10000:
+#                 ## write the remaining reads to file"
+#                 writetofile(data, dsort1, 1, filenum, subnum)
+#                 if 'pair' in data.paramsdict["datatype"]:
+#                     writetofile(data, dsort2, 2, filenum, subnum) 
+#                 ## clear out dsorts
+#                 for sample in data.barcodes:
+#                     dsort1[sample] = []
+#                     dsort2[sample] = []
+    
+#         ## write the remaining reads to file"
+#         writetofile(data, dsort1, 1, filenum, subnum)
+#         if 'pair' in data.paramsdict["datatype"]:
+#             writetofile(data, dsort2, 2, filenum, subnum)        
+    
+#         ## return stats in saved pickle b/c return_queue is too tiny
+#         filestats = [subnum, total, cutfound, matched]
+#         samplestats = [samplehits, barhits, misses, dbars]
+#     except Exception as inst:
+#         LOGGER.info("Exception in barmatch() - {}".format(inst))
+#         raise
+#     return filestats, samplestats
+# >>>>>>> aec411003dd3a07e5bb23d3ad22a3ce011f96611
 
 
 def writetofile(data, dsort, read, filenum, subnum):
