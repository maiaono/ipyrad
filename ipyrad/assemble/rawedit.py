#!/usr/bin/env ipython2

""" edits reads based on quality scores. Can be used
to check for adapters and primers, but is not optimized 
for all types of cutters """

from __future__ import print_function
# pylint: disable=E1101
# pylint: disable=W0212
# pylint: disable=W0142

import os
import glob
import gzip
import math
import itertools
import numpy as np
import shutil
from .util import *

import logging
LOGGER = logging.getLogger(__name__)



def afilter(data, sample, bases, cuts1, cuts2, read):
    """ 
    Applies filter for primers & adapters. Does three checks in order from 
    left to right of seq. Checks cut+adapter, adapter, and part of adapter
    """
    ## set empty
    where1 = where2 = where3 = check1 = check2 = None

    ## if ddrad we're looking for the second cutter on read1
    rvcuts = [comp(i)[::-1] for i in cuts1]
    if "ddrad" in data.paramsdict["datatype"]:
        rvcuts = [comp(i)[::-1] for i in cuts2]

    ## if not ambiguous cuts then make second Zs
    if not rvcuts[1]:
        rvcuts[1] = "Z"*10

    ## Look for adapters -- rvcut+[adapter]
    if read == 1:
        lookfor1 = rvcuts[0]+"AGA"
        lookfor2 = rvcuts[1]+"AGA"
    else:
        ## read 2 will have the barcode between: rvcut+[barcode]+[adapter]
        if sample.name in data.barcodes:
            barcode = data.barcodes[sample.name]
            lookfor1 = rvcuts[0]+comp(barcode)[::-1][:3]
            lookfor2 = rvcuts[1]+comp(barcode)[::-1][:3]
        else:
            lookfor1 = rvcuts[0]+"NNN"
            lookfor2 = rvcuts[1]+"NNN"

    ## if strict then shorter lookfor, 3=only look for rvcut
    if data.paramsdict["filter_adapters"] == 2:
        lookfor1 = lookfor1[:-2]
        lookfor2 = lookfor2[:-2]
    elif data.paramsdict["filter_adapters"] == 3:
        lookfor1 = lookfor1[:-3]
        lookfor2 = lookfor2[:-3]

    ## if cutter has ambiguous base (2 in cuts) look for both otherwise just one
    try: 
        check1 = max(0, bases[1].tostring().find(lookfor1))
    except Exception as inst:
        LOGGER.error([bases, lookfor1, inst])
    ## looks for second resolution
    if sum([1 for i in rvcuts]) == 2:
        check2 = max(0, bases[1].tostring().find(lookfor2))

    if check1 or check2:
        where1 = min([i for i in [check1, check2] if i])

    #LOGGER.debug("where1:%s, ch1:%s, ch2:%s, read:%s", 
    #              where1, check1, check2, read)

    ## look for adapter sequence directly in two parts: "AGATCGGA.AGAGCGTC"
    lookfor1 = "AGATCGG"
    lookfor2 = "AGAGCGT"

    ## if strict then shorter lookfor
    if data.paramsdict["filter_adapters"] in [2, 3]:        
        lookfor1 = lookfor1[:-2]
        lookfor2 = lookfor2[:-2]

    check1 = max(0, bases[1].tostring().find(lookfor1))
    check2 = max(0, bases[1].tostring().find(lookfor2))
    mincheck = min(check1, check2)

    ## How far back from adapter to trim to remove cutsite and barcodes
    if mincheck:
        ## trim further for check2
        backup = 1
        if not check1:
            backup = 9
        ## find where to trim
        if read == 1:
            where2 = max(0, mincheck - (len(cuts2[0]) + backup))
        else:
            if "ddrad" in data.paramsdict["datatype"]:
                trim = mincheck - ((len(cuts1[0]) + len(cuts2[0])) + backup)
                where2 = max(0, trim)
            else:
                trim = mincheck - ((len(cuts1[0]) + len(cuts1[0])) + backup)
                where2 = max(0, trim)
    else:
        where2 = 0

    #LOGGER.debug("where2:%s, ch1:%s, ch2:%s, read:%s",
    #              where2, check1, check2, read)

    ## if strict filter, do additional search for cut site near edges
    where3 = 0
    if data.paramsdict["filter_adapters"] in [2, 3]:
        if not (where1 or where2):
            if read == 1:
                cutback = -15
                tail = bases[1].tostring()[cutback:]
                if any([i in tail for i in rvcuts]):
                    where3 = len(bases[1]) + cutback
            else:
                cutback = -10
                tail = bases[1].tostring()[cutback:]
                if any([i in tail for i in rvcuts]):
                    where3 = len(bases[1]) + cutback
    
    #LOGGER.debug("where3:%s, ......, ......, read:%s", where3, read)
    try:
        where = min([i for i in [where1, where2, where3] if i])
    except (TypeError, ValueError):
        where = 0
    return where 



def adapterfilter(args):
    """ filters for adapters """

    ## parse args
    data, sample, read1, read2, cuts1, cuts2, write1, write2, point = args

    ## look for adapters in sequences
    wheretocut1 = wheretocut2 = cutter = None

    ## keep counter
    kept = 1

    ## check for adapter
    if data.paramsdict["filter_adapters"]:
        ## get trim length for read1
        wheretocut1 = afilter(data, sample, read1, cuts1, cuts2, 1)
        if 'pair' in data.paramsdict["datatype"]:
            wheretocut2 = afilter(data, sample, read2, cuts1, cuts2, 2)

        ## cut one or both reads depending on detection of adapters
        cutter = 0
        if wheretocut1 and wheretocut2:
            cutter = min(wheretocut1, wheretocut2)
        elif wheretocut1 or wheretocut2:
            cutter = max(wheretocut1, wheretocut2)

    ## pairgbs need to be trimmed to the same length. This means it will
    ## always have _c in read names
    if data.paramsdict['datatype'] == 'pairgbs':
        readlens = [len(i) for i in (read1[1], read2[1])]
        cutter = min([i for i in readlens+[cutter] if i])
    #LOGGER.debug("@cutter w1:%s w2:%s ", wheretocut1, wheretocut2)

    if cutter:
        ## if trimmed frag is still long enough
        if cutter >= max(32, data.paramsdict["filter_min_trim_len"]):
            ## write fastq format
            sseq1 = "\n".join(["@"+sample.name+"_"+str(point)+"_c1", 
                               read1[1].tostring()[:cutter],
                               read1[2].tostring(),
                               read1[3].tostring()[:cutter]])
            write1.append(sseq1)
            #LOGGER.debug("%s", read1[1].tostring())
            #LOGGER.debug("%s -trim r1", read1[1].tostring()[:cutter])

            if len(read2):
                sseq2 = "\n".join(["@"+sample.name+"_"+str(point)+"_c2",
                                   read2[1].tostring()[:cutter],
                                   read2[2].tostring(),
                                   read2[3].tostring()[:cutter]])
                                   #bases1[:cutter]+"SS"+bases2[:cutter]+"\n"
                write2.append(sseq2)
                #LOGGER.debug("%s", read2[1].tostring())
                #LOGGER.debug("%s -trim r2", read2[1].tostring()[:cutter])                
        else:
            kept = 0

    ## not trimmed
    else:
        sseq1 = "\n".join(["@"+sample.name+"_"+str(point)+"_r1", 
                           read1[1].tostring(),
                           read1[2].tostring(),
                           read1[3].tostring()])
        write1.append(sseq1)
        if len(read2):
            sseq2 = "\n".join(["@"+sample.name+"_"+str(point)+"_r2", 
                               read2[1].tostring(),
                               read2[2].tostring(),
                               read2[3].tostring()])
            write2.append(sseq2)
    return write1, write2, read1, read2, point, kept



def rawedit(args):
    """ 
    Applies two filters: Nfilter and adapterfilter.
    """
    ## parse args
    data, sample, tmptuple, nreplace, point = args

    ## get cut sites 
    cuts1, cuts2 = [ambigcutters(i) for i in \
                    data.paramsdict["restriction_overhang"]]
    #LOGGER.debug("cutsites %s %s", cuts1, cuts2)
    #LOGGER.debug([i for i in data.paramsdict["restriction_overhang"]])

    ## the read1 demultiplexed reads file
    if tmptuple[0].endswith(".gz"):
        fr1 = gzip.open(os.path.realpath(tmptuple[0]), 'rb')
    else:
        fr1 = open(os.path.realpath(tmptuple[0]), 'rb')

    ## the read2 demultiplexed reads file, if paired
    if "pair" in data.paramsdict["datatype"]:
        if tmptuple[1].endswith(".gz"):
            fr2 = gzip.open(os.path.realpath(tmptuple[1]), 'rb')
        else:
            fr2 = open(os.path.realpath(tmptuple[1]), 'rb')

    ## create iterators to sample 4 lines at a time 
    quart1 = itertools.izip(*[iter(fr1)]*4)
    if "pair" in data.paramsdict["datatype"]:
        ## pair second read files, quarts samples both
        quart2 = itertools.izip(*[iter(fr2)]*4)
        quarts = itertools.izip(quart1, quart2)
    else:
        ## read in single end read file, quarts samples 1 for other
        quarts = itertools.izip(quart1, iter(int, 1))

    ## counters 
    counts = {}
    counts["orig"] = 0
    counts["quality"] = 0
    counts["adapter"] = 0    
    counts["keep"] = 0    

    ## in memory storage to write to file
    write1 = []
    write2 = []

    ## apply filters to each read (pair)
    while 1:
        try: 
            quart = quarts.next()
        except StopIteration: 
            break

        ## strip reads
        counts['orig'] += 1 
        read1 = np.array([np.array(list(i.strip())) for i in quart[0]])
        read2 = []        
        if "pair" in data.paramsdict["datatype"]:
            read2 = np.array([np.array(list(i.strip())) for i in quart[1]])

        ## filter for Ns
        ## base1 is only returned if both passed for paired-end reads        
        read1, read2 = nfilter(data, read1, read2, nreplace)

        if len(read1):
            ## replace cut sites unless cuts already removed
            if any(data.paramsdict["edit_cutsites"]):
                read1, read2 = modify_cuts(data, read1, read2)

            ## filter for adapters, and trim to size if pairgbs
            args = [data, sample, read1, read2, cuts1, cuts2, 
                    write1, write2, point]
            write1, write2, read1, read2, point, kept = adapterfilter(args)
            #LOGGER.debug("down HERE")

            ## counters
            if kept:
                counts["keep"] += 1
            else:
                counts["adapter"] += 1
        else:
            counts["quality"] += 1

        ## advance number for read names
        point += 1

    ## close file handles
    fr1.close()
    ## write to file
    handle = os.path.join(data.dirs.edits, 
                          "tmp1_"+sample.name+"_"+str(point)+".fq")
    with open(handle, 'wb') as out1:
        out1.write("\n".join(write1))
        out1.write("\n")

    if "pair" in data.paramsdict["datatype"]:    
        fr2.close()
        handle = os.path.join(data.dirs.edits, 
                          "tmp2_"+sample.name+"_"+str(point)+".fq")
        with open(handle, 'wb') as out2:
            out2.write("\n".join(write2))
            out2.write("\n")            

    ## the number of ...
    return counts



def modify_cuts(data, read1, read2):
    """ fix cut sites to be error free and not carry ambiguities """
    ## shorthand
    cutsmod = data.paramsdict["edit_cutsites"]

    ## replace cut region with a single resolution of cut w/o ambiguities
    if len(read1) and cutsmod[0]:
        if isinstance(cutsmod[0], int):
            LOGGER.debug("Got int")
            read1[1] = read1[1][abs(cutsmod[0]):]      
            read1[3] = read1[3][abs(cutsmod[0]):]        
        elif isinstance(cutsmod[0], str):
            LOGGER.debug("Got str")
            read1[1][:len(cutsmod[0])] = list(cutsmod[0])
            read1[3][:len(cutsmod[0])] = ["B"]*len(cutsmod[0])

    LOGGER.debug(read1)
    ## same for cut2 and end of second read
    if len(read2) and cutsmod[1]:
        ## fix cut sites to be error free before counting Ns
<<<<<<< HEAD
        LOGGER.debug("before %s", read2[1])
        if isinstance(cutsmod[1], str):
            read2[1][:len(cutsmod[1])] = list(cutsmod[1])
            read2[3][:len(cutsmod[1])] = ["B"]*len(cutsmod[1])
        elif isinstance(cutsmod[1], int):
            read2[1] = read1[1][abs(cutsmod[1]):]   
            read2[3] = read1[3][abs(cutsmod[1]):]
        LOGGER.debug("after_ %s", read2[1])            
=======
        if isinstance(cutsmod[1], int):
            read2[1] = read1[1][abs(cutsmod[1]):]   
            read2[3] = read1[3][abs(cutsmod[1]):]
        elif isinstance(cutsmod[1], str):
            read2[1][:len(cutsmod[1])] = list(cutsmod[1])
            read2[3][:len(cutsmod[1])] = ["B"]*len(cutsmod[1])

>>>>>>> 778ad0af
    return read1, read2



def nfilter(data, read1, read2, nreplace=True):
    """ 
    Filters based on max allowed Ns, and either replaces the Ns, or leaves 
    them. Right now replaces. Also fixes cut site to be error free.
    """
    ## get qscores
    qscore = np.array([ord(i) for i in read1[3]])
    phred1 = qscore - data.paramsdict["phred_Qscore_offset"]

    ## replace low qual with N
    if nreplace:
        read1[1][phred1 < 20] = "N"

    ## maxN filter only applies to first reads if not paired
    if not "pair" in data.paramsdict["datatype"]:
        if sum(phred1 < 20) < data.paramsdict["max_low_qual_bases"]:
            return read1, np.array([])
        else:
            return np.array([]), np.array([])

    else:
        ## get qscores
        qscore = np.array([ord(i) for i in read2[3]])
        phred2 = qscore - data.paramsdict["phred_Qscore_offset"]

        ## replace low qual with N
        if nreplace:
            read2[1][phred2 < 20] = "N"

        ## reverse complement as string
        ## bases2 = comp(bases2.tostring())[::-1]

        ## return passed 
        if max([sum(phred1 < 20), sum(phred2 < 20)]) \
               < data.paramsdict["max_low_qual_bases"]:
            return read1, read2
        else:
            return np.array([]), np.array([])



def prechecks(data):
    """ checks before starting analysis """
    ## link output directories 
    data.dirs.edits = os.path.join(os.path.realpath(
                                   data.paramsdict["working_directory"]), 
                                   data.name+"_edits")
    ## create output directory if doesn't exist
    if not os.path.exists(data.dirs.edits):
        os.makedirs(data.dirs.edits)



def roundup(num):
    """ round to nearest hundred """
    return int(math.ceil(num / 100.0)) * 100



def run_sample(data, sample, nreplace, preview, ipyclient):
    """ 
    Splits fastq file into smaller chunks and distributes them across
    multiple processors, and runs the rawedit func on them .
    """
    ## before starting
    prechecks(data)
    num = 0

    ## set optim size, can only be optimized if reads_raw 
    optim = 10000
    if sample.stats.reads_raw:
        if sample.stats.reads_raw > 1e5:
            optim = roundup(sample.stats.reads_raw/len(ipyclient.ids))*4
            ## must be divisible by 4
            assert not optim % 4

    ## make tmpdir to hold chunks
    tmpdir = os.path.join(data.dirs.working, "tmpchunks")
    if not os.path.exists(tmpdir):
        os.mkdir(tmpdir)

    ## break up the file into smaller tmp files for each processor
    chunkslist = []
    for fastqtuple in sample.files.fastqs:
        args = [data, fastqtuple, num, tmpdir, optim]
        _, achunk = zcat_make_temps(args)
        chunkslist += achunk

    ## send chunks across processors, will delete if fail
    try:
        ## subsample for preview mode       
        if preview:
            LOGGER.warn(\
                "Running preview mode. Selecting only one chunk to rawedit.")
            chunkslist = [chunkslist[i] for i in [0]]

        submitted_args = []
        for tmptuple in chunkslist:
            ## point is used to increment names across processors
            point = num*(optim/4)  
            submitted_args.append([data, sample, tmptuple, nreplace, point])
            num += 1

        ## create view to auto spread chunks across engines
        lbview = ipyclient.load_balanced_view()
        results = lbview.map_async(rawedit, submitted_args)
        results.get()

    finally:
        ## if process failed at any point delete temp files
        for tmptuple in chunkslist:
            os.remove(tmptuple[0])
            if "pair" in data.paramsdict["datatype"]:
                os.remove(tmptuple[1]) 

    return num, results



def cleanup(data, sample, submitted, results):
    """ cleaning up one sample """

    ## rejoin chunks
    combs1 = glob.glob(os.path.join(
                        data.dirs.edits,
                        "tmp1_"+sample.name+"_*.fq"))
    combs1.sort(key=lambda x: int(x.split("_")[-1].replace(".fq", "")))
    handle1 = os.path.join(data.dirs.edits, sample.name+"_R1_.fastq")
    handle2 = ""

    ## same for pairs
    if "pair" in data.paramsdict["datatype"]:
        combs2 = glob.glob(os.path.join(
                            data.dirs.edits,
                            "tmp2_"+sample.name+"_*.fq"))
        combs2.sort(key=lambda x: int(x.split("_")[-1].replace(".fq", "")))    
        handle2 = os.path.join(data.dirs.edits, sample.name+"_R2_.fastq")        
        assert len(combs1) == len(combs2), \
            "mismatched number of paired read files - {} {}"\
            .format(len(combs1), len(combs2))

    ## Clean up tmp files
    with open(handle1, 'wb') as out:
        for fname in combs1:
            with open(fname) as infile:
                out.write(infile.read())
            os.remove(fname)

    if "pair" in data.paramsdict["datatype"]:
        with open(handle2, 'wb') as out:
            for fname in combs2:
                with open(fname) as infile:
                    out.write(infile.read())
                os.remove(fname)

    ## should be in assembly_cleanup
    tmpdir = os.path.join(data.dirs.working, "tmpchunks")
    if os.path.exists(tmpdir):
        shutil.rmtree(tmpdir)

    ## record results
    fcounts = {"orig": 0,
               "quality": 0,
               "adapter": 0, 
               "keep": 0}

    ## merge finished edits
    for i in range(submitted):
        counts = results[i]
        fcounts["orig"] += counts["orig"]
        fcounts["quality"] += counts["quality"]
        fcounts["adapter"] += counts["adapter"]
        fcounts["keep"] += counts["keep"]

    outhandle = os.path.join(data.dirs.edits, 's2_rawedit_stats.txt')
    ## find longest name to make printing code block
    longestname = max([len(i) for i in data.samples.keys()])
    printblock = "{:<%d}  {:>13} {:>13} {:>13} {:>13}\n" % (longestname + 4)

    if not os.path.exists(outhandle):
        with open(outhandle, 'w') as outfile:
            outfile.write(printblock.format("sample", "Nreads_orig", 
                    "filter_qscore", "filter_adapter", "Nreads_kept"))

    ## append stats to file
    outfile = open(outhandle, 'a+')
    outfile.write(printblock.format(sample.name, 
                                    str(fcounts["orig"]),
                                    str(fcounts["quality"]),
                                    str(fcounts["adapter"]), 
                                    str(fcounts["keep"])))
    outfile.close()

    ## always overwrite stats b/c even if multiple fastq
    ## files it concatenates them before running.
    sample.stats.reads_filtered = fcounts["keep"]

    ## save stats to Sample if successful
    if sample.stats.reads_filtered:
        sample.stats.state = 2
        sample.files.edits.append((handle1, handle2))
        sample.files.edits = list(set(sample.files.edits))

        ## save stats to the sample??
        data._stamp("s2 rawediting on "+sample.name)
    else:
        print("No reads passed filtering in Sample: {}".format(sample.name))



def run(data, samples, nreplace, force, preview, ipyclient):
    """ run the major functions for editing raw reads """
    ## print warning if skipping all samples
    if not force:
        if all([i.stats.state >= 2 for i in samples]):
            print("  Skipping step2: All {} ".format(len(data.samples))\
                 +"Samples already filtered in `{}`".format(data.name))
            print("  Use `force` to overwrite (-f or force=True)")
            
        else:
            for sample in samples:
                if sample.stats.state >= 2:
                    print("  Skipping Sample {}; ".format(sample.name)
                         +"Already filtered. Use force=True to overwrite.")
                elif sample.stats.reads_raw < 100:
                    print("  Skipping Sample {}; ".format(sample.name)
                         +"Too few reads ({}). Use force=True to overwrite.".\
                           format(sample.stats.reads_raw))
                else:
                    submitted, results = run_sample(data, sample, nreplace, 
                                                  preview, ipyclient)
                    cleanup(data, sample, submitted, results)
    else:
        for sample in samples:
            if not sample.stats.reads_raw:
                print("  Skipping Sample {}; ".format(sample.name)
                     +"No reads found in file {}".\
                     format(sample.files.fastqs))
            else:
                submitted, results = run_sample(data, sample, nreplace, 
                                              preview, ipyclient)
                cleanup(data, sample, submitted, results)



if __name__ == "__main__":
    ## run test
    import ipyrad as ip

    ## test rad
    TEST = ip.load_assembly("testrad")
    TEST.step2(force=True)

    ## test gbs
    TEST = ip.load_assembly("testgbs")
    TEST.step2(force=True)

    ## test pairgbs
    TEST = ip.load_assembly("testpairgbs")
    TEST.step2(force=True)
<|MERGE_RESOLUTION|>--- conflicted
+++ resolved
@@ -327,11 +327,9 @@
     ## replace cut region with a single resolution of cut w/o ambiguities
     if len(read1) and cutsmod[0]:
         if isinstance(cutsmod[0], int):
-            LOGGER.debug("Got int")
             read1[1] = read1[1][abs(cutsmod[0]):]      
             read1[3] = read1[3][abs(cutsmod[0]):]        
         elif isinstance(cutsmod[0], str):
-            LOGGER.debug("Got str")
             read1[1][:len(cutsmod[0])] = list(cutsmod[0])
             read1[3][:len(cutsmod[0])] = ["B"]*len(cutsmod[0])
 
@@ -339,24 +337,15 @@
     ## same for cut2 and end of second read
     if len(read2) and cutsmod[1]:
         ## fix cut sites to be error free before counting Ns
-<<<<<<< HEAD
         LOGGER.debug("before %s", read2[1])
-        if isinstance(cutsmod[1], str):
-            read2[1][:len(cutsmod[1])] = list(cutsmod[1])
-            read2[3][:len(cutsmod[1])] = ["B"]*len(cutsmod[1])
-        elif isinstance(cutsmod[1], int):
-            read2[1] = read1[1][abs(cutsmod[1]):]   
-            read2[3] = read1[3][abs(cutsmod[1]):]
-        LOGGER.debug("after_ %s", read2[1])            
-=======
         if isinstance(cutsmod[1], int):
             read2[1] = read1[1][abs(cutsmod[1]):]   
             read2[3] = read1[3][abs(cutsmod[1]):]
         elif isinstance(cutsmod[1], str):
             read2[1][:len(cutsmod[1])] = list(cutsmod[1])
             read2[3][:len(cutsmod[1])] = ["B"]*len(cutsmod[1])
-
->>>>>>> 778ad0af
+        LOGGER.debug("after_ %s", read2[1])            
+
     return read1, read2
 
 
