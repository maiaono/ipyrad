#!/usr/bin/env python2

""" cluster across samples using vsearch with options for 
    hierarchical clustering """

from __future__ import print_function
# pylint: disable=E1101
# pylint: disable=E1103
# pylint: disable=W0212
# pylint: disable=C0301

import os
import sys
import pty
import gzip
import h5py
import time
import shutil
import datetime
import itertools
import subprocess
import numpy as np
import pandas as pd
import ipyrad as ip
from ipyparallel.error import TimeoutError
from ipyrad.assemble.util import *
from ipyrad.assemble.cluster_within import muscle_call, parsemuscle


import logging
LOGGER = logging.getLogger(__name__)



def muscle_align_across(args):
    """ 
    Reads in a chunk of the rebuilt clusters. Aligns clusters and writes 
    tmpaligned chunk of seqs. Also fills a tmparray with indels locations. 
    tmpchunk and tmparr will be compiled by multi_muscle_align func. 
    """
    ## parse args, names are used to order arrays by taxon names
    data, samples, chunk = args
    ## ensure sorted order
    samples.sort(key=lambda x: x.name)
    snames = [sample.name for sample in samples]

    ## data are already chunked, read in the whole thing
    infile = open(chunk, 'rb')
    clusts = infile.read().split("//\n//\n")[:-1]
    out = []

    ## tmparray to store indel information 
    maxlen = data._hackersonly["max_fragment_length"]
    if any(x in data.paramsdict["datatype"] for x in ['pair', 'gbs']):
        maxlen *= 2
    indels = np.zeros((len(samples), len(clusts), maxlen), dtype=np.bool)

    ## iterate over clusters and align
    loc = 0
    for loc, clust in enumerate(clusts):
        stack = []
        lines = clust.strip().split("\n")
        names = [i.split()[0][1:] for i in lines]
        seqs = [i.split()[1] for i in lines]

        ## append counter to end of names b/c muscle doesn't retain order
        names = [j+";*"+str(i) for i, j in enumerate(names)]

        ## don't bother aligning singletons
        if len(names) <= 1:
            if names:
                stack = [names[0]+"\n"+seqs[0]]
        else:
            ## split seqs before align if PE. If 'nnnn' not found (single end 
            ## or merged reads) then `except` will pass it to SE alignment. 
            try:
                seqs1 = [i.split("nnnn")[0] for i in seqs] 
                seqs2 = [i.split("nnnn")[1] for i in seqs]

                string1 = muscle_call(data, names, seqs1)
                string2 = muscle_call(data, names, seqs2)
                anames, aseqs1 = parsemuscle(data, string1)
                anames, aseqs2 = parsemuscle(data, string2)

                ## resort so they're in same order
                aseqs = [i+"nnnn"+j for i, j in zip(aseqs1, aseqs2)]
                for i in xrange(len(anames)):
                    stack.append(anames[i].rsplit(';', 1)[0]+"\n"+aseqs[i])
                    ## store the indels and separator regions as indels
                    locinds = np.array(list(aseqs[i])) == "-"
                    sidx = [snames.index(anames[i].rsplit("_", 1)[0])]
                    indels[sidx, loc, :locinds.shape[0]] = locinds

            except IndexError:
                string1 = muscle_call(data, names, seqs)
                anames, aseqs = parsemuscle(data, string1)
                for i in xrange(len(anames)):
                    stack.append(anames[i].rsplit(';', 1)[0]+"\n"+aseqs[i])                    
                    ## store the indels
                    locinds = np.array(list(aseqs[i])) == "-"
                    sidx = snames.index(anames[i].rsplit("_", 1)[0])
                    indels[sidx, loc, :locinds.shape[0]] = locinds

        if stack:
            out.append("\n".join(stack))

    ## write to file after
    infile.close()
    with open(chunk, 'wb') as outfile:
        outfile.write("\n//\n//\n".join(out)+"\n")

    return chunk, indels, loc+1



def multi_muscle_align(data, samples, clustbits, ipyclient):
    """ 
    Sends the cluster bits to nprocessors for muscle alignment. 
    """

    ## get client
    LOGGER.info("starting alignments")
    lbview = ipyclient.load_balanced_view()

    ## create job queue for clustbits
    submitted_args = []
    for fname in clustbits:
        submitted_args.append([data, samples, fname])

    ## submit queued jobs
    jobs = {}
    for idx, job in enumerate(submitted_args):
        jobs[idx] = lbview.apply(muscle_align_across, job)

    ## set wait job until all finished. 
    tmpids = list(itertools.chain(*[i.msg_ids for i in jobs.values()]))
    with lbview.temp_flags(after=tmpids):
        res = lbview.apply(time.sleep, 0.1)

    ## wait on results inside try statement. If interrupted we ensure clean up
    ## and save of finished results
    try:
        allwait = len(jobs)
        while 1:
            if not res.ready():
                fwait = sum([jobs[i].ready() for i in jobs])
                elapsed = datetime.timedelta(seconds=int(res.elapsed))
                progressbar(allwait, fwait, 
                            " aligning clusters     | {}".format(elapsed))
                ## got to next print row when done
                sys.stdout.flush()
                time.sleep(1)
            else:
                ## print final statement
                elapsed = datetime.timedelta(seconds=int(res.elapsed))
                progressbar(20, 20, 
                    " aligning clusters     | {}".format(elapsed))
                break

    except (KeyboardInterrupt, SystemExit):
        print('\n  Interrupted! Cleaning up... ')
        raise
    
    finally:
        ## save result tuples into a list
        indeltups = []

        ## clean up jobs
        for idx in jobs:
            ## grab metadata
            meta = jobs[idx].metadata            

            ## do this if success
            if meta.completed:
                ## get the results
                indeltups.append(jobs[idx].get())

            ## if not done do nothing, if failure print error
            else:
                LOGGER.error('  chunk %s did not finish', idx)
                if meta.error:
                    LOGGER.error("""\
                stdout: %s
                stderr: %s 
                error: %s""", meta.stdout, meta.stderr, meta.error)

        ## build indels array and seqs if res finished succesful
        if res.metadata.completed:
            build(data, samples, indeltups, clustbits)

        ## Do tmp file cleanup
        for path in ["_cathaps.tmp", "_catcons.tmp", ".utemp", ".htemp"]:
            fname = os.path.join(data.dirs.consens, data.name+path)
            if os.path.exists(path):
                os.remove(path)

        tmpdir = os.path.join(data.dirs.consens, data.name+"-tmpaligns")
        if os.path.exists(tmpdir):
            try:
                shutil.rmtree(tmpdir)
            except OSError as _:
                ## In some instances nfs creates hidden dot files in directories
                ## that claim to be "busy" when you try to remove them. Don't
                ## kill the run if you can't remove this directory.
                LOGGER.warn("Failed to remove tmpdir {}".format(tmpdir))

    #if data._headers:
    print("")



def build(data, samples, indeltups, clustbits):
    """ 
    Builds the indels array and catclust.gz file from the aligned clusters.
    Both are tmpfiles used for filling the supercatg and superseqs arrays.
    """
    ## sort into input order by chunk names
    indeltups.sort(key=lambda x: int(x[0].rsplit("_", 1)[1]))

    ## get dims for full indel array
    maxlen = data._hackersonly["max_fragment_length"]
    if any(x in data.paramsdict["datatype"] for x in ['pair', 'gbs']):
        maxlen *= 2

    ## INIT INDEL ARRAY
    ## build an indel array for ALL loci in cat.clust.gz, 
    ## chunked so that individual samples can be pulled out
    ipath = os.path.join(data.dirs.consens, data.name+".indels")
    io5 = h5py.File(ipath, 'w')
    iset = io5.create_dataset("indels", (len(samples), data.nloci, maxlen),
                              dtype=np.bool,
                              chunks=(1, data.nloci, maxlen),
                              compression="gzip")

    ## again make sure names are ordered right
    samples.sort(key=lambda x: x.name)

    ## enter all tmpindel arrays into full indel array
    for tup in indeltups:
        LOGGER.info('indeltups: %s, %s, %s', tup[0], tup[1].shape, tup[1].sum())
        start = int(tup[0].rsplit("_", 1)[1])
        for sidx, _ in enumerate(samples):
            iset[sidx, start:start+tup[2], :] += tup[1][sidx, ...]
    io5.close()

    ## concatenate finished seq clusters into a tmp file 
    outhandle = os.path.join(data.dirs.consens, data.name+"_catclust.gz")
    with gzip.open(outhandle, 'wb') as out:
        for fname in clustbits:
            with open(fname) as infile:
                out.write(infile.read()+"//\n//\n")



## Really want to figure out how to add a progress bar to this...
def cluster(data, noreverse, ipyclient):
    """ 
    Calls vsearch for clustering across samples. 
    """

    ## input and output file handles
    cathaplos = os.path.join(data.dirs.consens, data.name+"_cathaps.tmp")
    uhaplos = os.path.join(data.dirs.consens, data.name+".utemp")
    hhaplos = os.path.join(data.dirs.consens, data.name+".htemp")
    logfile = os.path.join(data.dirs.consens, "s6_cluster_stats.txt")

    ## parameters that vary by datatype 
    ## (too low of cov values yield too many poor alignments)
    strand = "plus"
    cov = ".90"
    if data.paramsdict["datatype"] == "gbs":
        strand = "both"
        cov = ".60"
    elif data.paramsdict["datatype"] == "pairgbs":
        strand = "both"
        cov = ".90"

    ## get call string. Thread=0 means all. 
    ## old userfield: -userfields query+target+id+gaps+qstrand+qcov" \
    cmd = [ip.bins.vsearch, 
           "-cluster_smallmem", cathaplos, 
           "-strand", strand, 
           "-query_cov", cov, 
           "-id", str(data.paramsdict["clust_threshold"]), 
           "-userout", uhaplos, 
           "-notmatched", hhaplos, 
           "-userfields", "query+target+qstrand", 
           "-maxaccepts", "1", 
           "-maxrejects", "0", 
           "-minsl", "0.5", 
           "-fasta_width", "0", 
           "-threads", "0", 
           "-fulldp", 
           "-usersort", 
           "-log", logfile]

    ## override reverse clustering option
    if noreverse:
        ##strand = " -leftjust "
        print(noreverse, "not performing reverse complement clustering")

    try:
        LOGGER.info(cmd)
        start = time.time()
        
        (dog, owner) = pty.openpty()
        proc = subprocess.Popen(cmd, stdout=owner, stderr=owner, 
                                     close_fds=True)
        done = 0
        while 1:
            dat = os.read(dog, 80192)
            if "Clustering" in dat:
                try:
                    done = int(dat.split()[-1][:-1])
                ## may raise value error when it gets to the end
                except ValueError:
                    pass
                ## break if done
                elapsed = datetime.timedelta(seconds=int(time.time()-start))
                progressbar(100, done, 
                    " clustering across     | {}".format(elapsed))
            ## catches end chunk of printing if clustering went really fast
            elif "Clusters:" in dat:
                LOGGER.info("ended vsearch tracking loop")
                break
            else:
                time.sleep(0.1)
        ## another catcher to let vsearch cleanup after clustering is done
        proc.wait()
        elapsed = datetime.timedelta(seconds=int(time.time()-start))
        progressbar(100, 100, 
                    " clustering across     | {}".format(elapsed))

    except subprocess.CalledProcessError as inst:
        raise IPyradWarningExit("""
        Error in vsearch: \n{}\n{}""".format(inst, subprocess.STDOUT))

    finally:
        ## progress bar
        elapsed = datetime.timedelta(seconds=int(time.time()-start))
        progressbar(100, 100, " clustering across     | {}".format(elapsed))
        #if data._headers:
        print("")
        data.stats_files.s6 = logfile



def build_h5_array(data, samples, ipyclient):
    """ build full catgs file with imputed indels. """
    ## catg array of prefiltered loci (4-dimensional) aye-aye!
    ## this can be multiprocessed!! just sum arrays at the end
    ## but one big array will overload memory, so need to be done in slices

    ## sort to ensure samples will be in alphabetical order, tho they should be.
    samples.sort(key=lambda x: x.name)

    ## get maxlen dim
    maxlen = data._hackersonly["max_fragment_length"]
    if any(x in data.paramsdict["datatype"] for x in ['pair', 'gbs']):
        maxlen *= 2

    ## open new h5 handle
    data.clust_database = os.path.join(
                                    data.dirs.consens, data.name+".clust.hdf5")
    io5 = h5py.File(data.clust_database, 'w')

    ## choose chunk optim size
    chunks = 100
    if data.nloci < 100:
        chunks = data.nloci
    if data.nloci > 5000:
        chunks = 1000
    ### Warning: for some reason increasing the chunk size to 5000 
    ### caused enormous problems in step7. Not sure why. hdf5 inflate error. 
    #if data.nloci > 100000:
    #    chunks = 5000        

    ## INIT FULL CATG ARRAY
    ## store catgs with a .10 loci chunk size
    supercatg = io5.create_dataset("catgs", (data.nloci, len(samples), maxlen, 4),
                                    dtype=np.uint32,
                                    chunks=(chunks, len(samples), maxlen, 4), 
                                    compression="gzip")
    supercatg.attrs["chunksize"] = chunks
    supercatg.attrs["samples"] = [i.name for i in samples]


    ## INIT FULL SEQS ARRAY
    ## array for clusters of consens seqs
    superseqs = io5.create_dataset("seqs", (data.nloci, len(samples), maxlen),
                                    dtype="|S1",
                                    chunks=(chunks, len(samples), maxlen), 
                                    compression='gzip')
    superseqs.attrs["chunksize"] = chunks
    superseqs.attrs["samples"] = [i.name for i in samples]

    ## allele count storage
    io5.create_dataset("nalleles", (data.nloci, len(samples)), 
                                 dtype=np.uint8,
                                 chunks=(chunks, len(samples)),
                                 compression="gzip")

    ## array for filter that will be applied in step7
    io5.create_dataset("duplicates", (data.nloci, ), dtype=np.bool)
    ## array for filter that will be applied in step7
    io5.create_dataset("indels", (data.nloci, ), dtype=np.uint16)
    ## array for pair splits locations
    io5.create_dataset("splits", (data.nloci, ), dtype=np.uint16)

    ## close the big boy
    io5.close()

    ## FILL SUPERCATG and fills dupfilter, indfilter, and nalleles
    multicat(data, samples, ipyclient)

    ## FILL SUPERSEQS and fills edges(splits) for paired-end data
    fill_superseqs(data, samples)

    ## set sample states
    for sample in samples:
        sample.stats.state = 6



## TODO: if we wanted to skip depths (and singlecats) can we if there's indels?
def multicat(data, samples, ipyclient):
    """
    Runs singlecat for each sample.
    For each sample this fills its own hdf5 array with catg data & indels. 
    ## maybe this can be parallelized. Can't right now since we pass it 
    ## an open file object (indels). Room for speed improvements, tho.
    """

    ## make a list of jobs
    submitted_args = []
    for sidx, sample in enumerate(samples):
        submitted_args.append([data, sample, sidx])

    ## create parallel client
    lbview = ipyclient.load_balanced_view()

    ## submit initial nproc jobs
    LOGGER.info("submitting singlecat jobs")
    jobs = {}
    for args in submitted_args:
        jobs[args[1].name] = lbview.apply(singlecat, args)

    ## set wait job until all finished. 
    tmpids = list(itertools.chain(*[i.msg_ids for i in jobs.values()]))
    with lbview.temp_flags(after=tmpids):
        res = lbview.apply(time.sleep, 0.1)

    try:
        allwait = len(jobs)
        while 1:
            if not res.ready():
                fwait = sum([i.ready() for i in jobs.values()])
                elapsed = datetime.timedelta(seconds=int(res.elapsed))
                progressbar(allwait, fwait, 
                            " ordering clusters     | {}".format(elapsed))
                time.sleep(1)
            else:
                ## print final statement
                elapsed = datetime.timedelta(seconds=int(res.elapsed))
                progressbar(20, 20, 
                    " ordering clusters     | {}".format(elapsed))
                #if data._headers:
                print("")
                break

    except (KeyboardInterrupt, SystemExit):
        print('\n  Interrupted! Cleaning up... ')
    
    finally:
        start = time.time()
        elapsed = datetime.timedelta(seconds=int(time.time()-start))
        progressbar(20, 0, " building database     | {}".format(elapsed))
        done = 0

        for sname in jobs:
            ## grab metadata
            meta = jobs[sname].metadata

<<<<<<< HEAD
            ## do this if success
            if jobs[sname].completed and jobs[sname].successful():
=======
            ## If you call successful() on a job that isn't ready it'll raise
            if jobs[sname].ready() and jobs[sname].successful():
>>>>>>> 00f0bca4
                ## get the results
                insert_and_cleanup(data, sname)
                elapsed = datetime.timedelta(seconds=int(time.time()-start))
                progressbar(len(jobs), done, 
                    " building database     | {}".format(elapsed))
                done += 1

            ## if not done do nothing, if failure print error
            else:
                LOGGER.error('  sample %s did not finish', sname)
                if meta.error:
                    LOGGER.error("""\
                stdout: %s
                stderr: %s 
                error: %s""", meta.stdout, meta.stderr, meta.error)
        elapsed = datetime.timedelta(seconds=int(time.time()-start))
        progressbar(len(jobs), done, 
        " building database     | {}".format(elapsed))
        #if data._headers:
        print("")

    ## remove indels array
    os.remove(os.path.join(data.dirs.consens, data.name+".indels"))



def insert_and_cleanup(data, sname):
    """ 
    Result is a sample name returned by singlecat. This function loads 
    three tmp arrays saved by singlecat: dupfilter, indfilter, and indels, 
    and inserts them into the superfilters array and the catg array. 
    It is NOT run in parallel, but rather, sequentially, on purpose.
    If this is changed then the way the filters are filled needs to change.
    """
    ## grab supercatg from super and get index of this sample
    io5 = h5py.File(data.clust_database, 'r+')
    catg = io5["catgs"]
    nall = io5["nalleles"]
    sidx = list(catg.attrs["samples"]).index(sname)
    LOGGER.info("insert & cleanup : %s sidx: %s", sname, sidx)

    ## get individual h5 saved in locus order and with filters
    smp5 = os.path.join(data.dirs.consens, sname+".tmp.h5")
    ind5 = h5py.File(smp5, 'r')
    icatg = ind5["icatg"]
    inall = ind5["inall"]

    ## FILL SUPERCATG -- catg is chunked by nchunk loci
    chunk = catg.attrs["chunksize"]
    for chu in xrange(0, catg.shape[0], chunk):
        catg[chu:chu+chunk, sidx, ...] += icatg[chu:chu+chunk]

    ## FILL allelic information here.
    for chu in xrange(0, catg.shape[0], chunk):
        nall[chu:chu+chunk, sidx] += inall[chu:chu+chunk]

    ## put in loci that were filtered b/c of dups [0] or inds [1]
    ## this is not chunked in any way, and so needs to be changed if we 
    ## later decide to have multiple samples write to the disk at once.
    dfilters = io5["duplicates"]
    dfilters[:] += ind5["dfilter"][:]

    ## read in the existing indels counter, line it up with this samples 
    ## indels per loc, and get the max at each locus.
    ifilters = io5["indels"]
    ifilters[:] = np.array([ifilters[:], ind5["ifilter"][:]]).max(axis=0)

    ## close h5s
    io5.close()
    ind5.close()

    ## clean up / remove individual h5 catg file
    if os.path.exists(smp5):
        os.remove(smp5)



## This is where indels are imputed
def singlecat(args):
    """ 
    Orders catg data for each sample into the final locus order. This allows
    all of the individual catgs to simply be combined later. They are also in 
    the same order as the indels array, so indels are inserted from the indel
    array that is passed in. 
    """
    ## parse args
    data, sample, sidx = args

    ## load utemp cluster hits as pandas data frame
    uhandle = os.path.join(data.dirs.consens, data.name+".utemp")
    updf = pd.read_table(uhandle, header=None)
    ## add name and index columns to dataframe
    updf.loc[:, 3] = [i.rsplit("_", 1)[0] for i in updf[0]]
    ## create a column with only consens index
    updf.loc[:, 4] = [i.rsplit("_", 1)[1] for i in updf[0]]
    ## group by seed
    udic = updf.groupby(by=1, sort=True)
    ## get number of clusters
    nloci = sum(1 for _ in udic.groups.iterkeys())

    ## get maxlen
    maxlen = data._hackersonly["max_fragment_length"]
    if any(x in data.paramsdict["datatype"] for x in ['pair', 'gbs']):
        maxlen *= 2

    ## INIT SINGLE CATG ARRAY
    ## create an h5 array for storing catg tmp for this sample
    ## size has nloci from utemp, maxlen from hackersdict
    smpio = os.path.join(data.dirs.consens, sample.name+".tmp.h5")
    if os.path.exists(smpio):
        os.remove(smpio)
    smp5 = h5py.File(smpio, 'w')
    icatg = smp5.create_dataset('icatg', (nloci, maxlen, 4), dtype=np.uint32)
    inall = smp5.create_dataset('inall', (nloci,), dtype=np.uint8)

    ## get catg and nalleles from step5. the shape of catg: (nconsens, maxlen)
    old_h5 = h5py.File(sample.files.database, 'r')
    catarr = old_h5["catg"][:]
    nall = old_h5["nalleles"][:]

    ## local filters to fill while filling catg array
    dfilter = np.zeros(nloci, dtype=np.bool)
    ifilter = np.zeros(nloci, dtype=np.uint16)

    ## create a local array to fill until writing to disk for write efficiency
    locatg = np.zeros((1000, maxlen, 4), dtype=np.uint32)
    lonall = np.zeros((1000,), dtype=np.uint8)

    step = iloc = 0
    for iloc, seed in enumerate(udic.groups.iterkeys()):
        ipdf = udic.get_group(seed)
        ask = ipdf.where(ipdf[3] == sample.name).dropna()

        ## write to disk after 1000 writes
        if not iloc % 1000:
            icatg[step:iloc] = locatg[:]
            inall[step:iloc] = lonall[:]
            ## reset
            step = iloc
            locatg = np.zeros((1000, maxlen, 4), dtype=np.uint32)
            lonall = np.zeros((1000,), dtype=np.uint8)

        ## fill local array one at a time
        if ask.shape[0] == 1: 
            ## if multiple hits of a sample to a locus then it is not added
            ## to the locus, and instead the locus is masked for exclusion
            ## using the filters array.
            locatg[iloc-step] = catarr[int(ask[4]), :icatg.shape[1], :]
            lonall[iloc-step] = nall[int(ask[4]),]
            #icatg[iloc] = catarr[int(ask[4]), :icatg.shape[1], :]
        elif ask.shape[0] > 1:
            ## store that this cluster failed b/c it had duplicate samples. 
            dfilter[iloc] = True

    ## write the leftover chunk 
    icatg[step:iloc] = locatg[:icatg[step:iloc].shape[0]]
    inall[step:iloc] = lonall[:inall[step:iloc].shape[0]]    

    ## for each locus in which Sample was the seed. This writes quite a bit
    ## slower than the local setting
    seedmatch1 = (sample.name in i for i in udic.groups.keys())
    seedmatch2 = (i for i, j in enumerate(seedmatch1) if j)
    LOGGER.info("seedmatching")
    for iloc in seedmatch2:
        sfill = int(udic.groups.keys()[iloc].split("_")[-1])
        icatg[iloc] = catarr[sfill, :, :]
        inall[iloc] = nall[sfill]
    LOGGER.info("done seedmatching")

    ## close the old hdf5 connections
    old_h5.close()

    ## get indel locations for this sample
    ipath = os.path.join(data.dirs.consens, data.name+".indels")
    indh5 = h5py.File(ipath, 'r')

    LOGGER.info("""
        sidx %s,
        indh5["indels"].shape %s,
        indh5["indels"][sidx, :, :].shape %s
        """, sidx, indh5["indels"].shape, indh5["indels"][sidx, :, :].shape)

    with h5py.File(ipath, 'r') as indh5:
        indels = indh5["indels"][sidx, :, :]

    LOGGER.info("loading indels for %s %s, %s", sample.name, sidx, np.sum(indels[:10]))

    ## insert indels into new_h5 (icatg array) which now has loci in the same
    ## order as the final clusters from the utemp file
    for iloc in xrange(icatg.shape[0]):
        ## indels locations
        indidx = np.where(indels[iloc, :])[0]
        #LOGGER.info("indidx %s, len %s", indidx.shape, len(indidx))
        if np.any(indidx):
            ## store number of indels for this sample at this locus
            ifilter[iloc] = len(indidx)

            ## insert indels into catg array
            newrows = icatg[iloc].shape[0] + len(indidx)
            not_idx = np.array([k for k in range(newrows) if k not in indidx])
            ## create an empty new array with the right dims
            newfill = np.zeros((newrows, 4), dtype=icatg.dtype)
            ## fill with the old vals leaving the indels rows blank
            newfill[not_idx, :] = icatg[iloc]
            ## store new data into icatg
            icatg[iloc] = newfill[:icatg[iloc].shape[0]]

    ## put filteres into h5 object
    smp5.create_dataset("ifilter", data=ifilter)
    smp5.create_dataset("dfilter", data=dfilter)
    ## close the new h5 that was written to
    smp5.close()

    ## return name for
    return sample.name



def fill_superseqs(data, samples):
    """ 
    Fills the superseqs array with seq data from cat.clust 
    and fill the edges array with information about paired split locations.
    """

    ## load super to get edges
    io5 = h5py.File(data.clust_database, 'r+')
    superseqs = io5["seqs"]
    splits = io5["splits"]

    ## samples are already sorted
    snames = [i.name for i in samples]
    ## get maxlen again
    maxlen = data._hackersonly["max_fragment_length"]
    if any(x in data.paramsdict["datatype"] for x in ['pair', 'gbs']):
        maxlen *= 2

    ## data has to be entered in blocks
    infile = os.path.join(data.dirs.consens, data.name+"_catclust.gz")
    clusters = gzip.open(infile, 'r')
    pairdealer = itertools.izip(*[iter(clusters)]*2)

    ## iterate over clusters
    chunksize = superseqs.attrs["chunksize"]
    done = 0
    iloc = 0
    cloc = 0
    chunkseqs = np.zeros((chunksize, len(samples), maxlen), dtype="|S1")
    chunkedge = np.zeros((chunksize), dtype=np.uint16)
    #LOGGER.info("chunkseqs is %s", chunkseqs.shape)
    while 1:
        try:
            done, chunk = clustdealer(pairdealer, 1)
        except IndexError:
            raise IPyradError("clustfile formatting error in %s", chunk)    
        if done:
            break

        ## if chunk is full put into superseqs and reset counter
        if cloc == chunksize:
            superseqs[iloc-cloc:iloc] = chunkseqs
            splits[iloc-cloc:iloc] = chunkedge
            ## reset chunkseqs, chunkedge, cloc
            cloc = 0
            chunkseqs = np.zeros((chunksize, len(samples), maxlen), dtype="|S1")
            chunkedge = np.zeros((chunksize), dtype=np.uint16)

        ## get seq and split it
        if chunk:
            fill = np.zeros((len(samples), maxlen), dtype="|S1")
            fill.fill("N")
            piece = chunk[0].strip().split("\n")
            names = piece[0::2]
            seqs = np.array([list(i) for i in piece[1::2]])
            ## fill in the separator if it exists
            separator = np.where(np.all(seqs == "n", axis=0))[0]
            if np.any(separator):
                chunkedge[cloc] = separator.min()

            ## fill in the hits
            shlen = seqs.shape[1]
            for name, seq in zip(names, seqs):
                sidx = snames.index(name.rsplit("_", 1)[0])
                fill[sidx, :shlen] = seq

            ## PUT seqs INTO local ARRAY 
            chunkseqs[cloc] = fill

        ## increase counters
        cloc += 1
        iloc += 1

    ## write final leftover chunk
    superseqs[iloc-cloc:,] = chunkseqs[:cloc]
    splits[iloc-cloc:] = chunkedge[:cloc]

    ## close super
    io5.close()

    ## edges is filled with splits for paired data.
    LOGGER.info("done filling superseqs")

    ## close handle
    clusters.close()



## TODO: This could use a progress bar, and to be parallelized, maybe.
def build_reads_file(data):
    """ 
    Reconstitutes clusters from .utemp and htemp files and writes them 
    to chunked files for aligning in muscle. Return a dictionary with 
    seed:hits info from utemp file.
    """

    LOGGER.info("building reads file -- loading utemp file into mem")
    ## read in cluster hits as pandas data frame
    uhandle = os.path.join(data.dirs.consens, data.name+".utemp")
    updf = pd.read_table(uhandle, header=None)

    ## load full fasta file into a Dic
    LOGGER.info("loading full _catcons file into memory")
    conshandle = os.path.join(data.dirs.consens, data.name+"_catcons.tmp")
    consdf = pd.read_table(conshandle, delim_whitespace=1, header=None)
    printstring = "{:<%s}    {}" % max([len(i) for i in set(consdf[0])])
    consdic = consdf.set_index(0)[1].to_dict()
    del consdf

    ## make an tmpout directory and a printstring for writing to file
    tmpdir = os.path.join(data.dirs.consens, data.name+"-tmpaligns")
    if not os.path.exists(tmpdir):
        os.mkdir(tmpdir)
    ## groupby index 1 (seeds) 
    groups = updf.groupby(by=1, sort=False)

    ## a chunker for writing every N
    optim = 100
    if len(groups) > 2000:
        optim = len(groups) // 10

    ## get seqs back from consdic
    clustbits = []
    locilist = []
    loci = 0

    LOGGER.info("building reads file -- loading building loci")
    ## iterate over seeds and add in hits seqs
    for seed in set(updf[1].values):
        ## get dataframe for this locus/group (gdf) 
        gdf = groups.get_group(seed)
        ## set seed name and sequence
        seedseq = consdic.get(">"+seed)
        names = [">"+seed]
        seqs = [seedseq]
        ## iterate over group dataframe (gdf) and add hits names and seqs
        ## revcomp the hit if not '+' in the df.
        for i in gdf.index:
            hit = gdf[0][i]
            names.append(">"+hit)
            if gdf[2][i] == "+":
                seqs.append(consdic[">"+hit])
            else:
                seqs.append(fullcomp(consdic[">"+hit][::-1]))

        ## append the newly created locus to the locus list
        locilist.append("\n".join([printstring.format(i, j) \
                        for i, j in zip(names, seqs)]))
        loci += 1

        ## if enough loci have finished write to file to clear the mem
        if not loci % optim:
            ## a file to write results to
            handle = os.path.join(tmpdir, "tmp_"+str(loci - optim))
            with open(handle, 'w') as tmpout:
                tmpout.write("\n//\n//\n".join(locilist)+"\n//\n//\n")
                locilist = []
                clustbits.append(handle)

    ## write the final remaining to file
    if locilist:
        handle = os.path.join(tmpdir, "tmp_"+str(loci - len(locilist)))
        with open(handle, 'w') as tmpout:
            tmpout.write("\n//\n//\n".join(locilist)+"\n//\n//\n")
            clustbits.append(handle)

    ## store nloci 
    data.nloci = loci

    ## return stuff
    return clustbits



## This is slow currently, high memory, 
def build_input_file(data, samples, outgroups, randomseed):
    """ 
    Make a concatenated consens files to input to vsearch. 
    Orders reads by length and shuffles randomly within length classes
    """

    ##  make a copy list that will not have outgroups excluded
    conshandles = list(itertools.chain(*[samp.files.consens \
                                         for samp in samples]))
    ## remove outgroup sequences, add back in later to bottom after shuffling
    ## outgroups could be put to end of sorted list
    conshandles.sort()
    assert conshandles, "no consensus files found"
                
    ## output file for consens seqs from all taxa in consfiles list
    allcons = os.path.join(data.dirs.consens, data.name+"_catcons.tmp")
    allhaps = open(allcons.replace("_catcons.tmp", "_cathaps.tmp"), 'w')

    LOGGER.info("concatenating sequences into _catcons.tmp file")
    ## combine cons files and write as pandas readable format to all file
    ## this is the file that will be read in later to build clusters
    printstr = "{:<%s}    {}" % 100   ## max len allowable name
    with open(allcons, 'wb') as consout:
        for qhandle in conshandles:
            with gzip.open(qhandle, 'r') as tmpin:
                dat = tmpin.readlines()
                names = iter(dat[::2])
                seqs = iter(dat[1::2])
                consout.write("".join(printstr.format(i.strip(), j) \
                              for i, j in zip(names, seqs)))

    start = time.time()
    LOGGER.info("sorting sequences into len classes")
    elapsed = datetime.timedelta(seconds=int(time.time()-start))
    progressbar(100, 1, 
        " concat/shuf input     | {}".format(elapsed))

    ## read back in cons as a data frame
    consdat = pd.read_table(allcons, delim_whitespace=1, header=None)
    ## make a new column with seqlens and then groupby seqlens
    consdat[2] = pd.Series([len(i) for i in consdat[1]], index=consdat.index)
    lengroups = consdat.groupby(by=2)
    lenclasses = sorted(set(consdat[2]), reverse=True)
    nclasses = len(lenclasses)
    done = 0

    np.random.seed(randomseed)
    LOGGER.info("shuffling sequences within len classes & sampling alleles")

    ## write all cons in pandas readable format
    for lenc in lenclasses:
        done += 1
        elapsed = datetime.timedelta(seconds=int(time.time()-start))
        progressbar(nclasses, done,  
        " concat/shuf input     | {}".format(elapsed))

        group = lengroups.get_group(lenc)
        ## shuffle the subgroup
        shuf = group.reindex(np.random.permutation(group.index))
        ## convert ambiguity codes into a sampled haplotype for any sample
        ## to use for clustering, but ambiguities are still saved in allcons
        writinghaplos = []
        for idx, ind in enumerate(shuf.index):
            ## append to list
            writinghaplos.append("\n".join([shuf[0][ind], 
                                            splitalleles(shuf[1][ind])[0]]))
            ## write and reset
            if not idx % 1000:
                allhaps.write("\n".join(writinghaplos)+"\n")
                writinghaplos = []
        ## write final chunk
        allhaps.write("\n".join(writinghaplos)+"\n")
    allhaps.close()

    elapsed = datetime.timedelta(seconds=int(time.time()-start))
    progressbar(20, 20,
        " concat/shuf input     | {}".format(elapsed))
    #if data._headers:
    print("")
    LOGGER.info("sort/shuf/samp took %s seconds", int(time.time()-start))



def run(data, samples, noreverse, force, randomseed, ipyclient):
    """ 
    Master function to run :
     1. build input file, 2. cluster, 3. split clusters into bits, 
     4. align bits, 5. build h5 array. 
    """

    ## clean the slate
    if os.path.exists(data.clust_database):
        os.remove(data.clust_database)

    ## make file with all samples reads, allow priority to shunt outgroups
    ## to the end of the file
    outgroups = []
    LOGGER.info("creating input files")
    build_input_file(data, samples, outgroups, randomseed)

    ## call vsearch
    LOGGER.info("clustering")    
    cluster(data, noreverse, ipyclient)

    ## build consens clusters and returns chunk handles to be aligned
    LOGGER.info("building consens clusters")        
    clustbits = build_reads_file(data)

    ## muscle align the consens reads and creates hdf5 indel array
    LOGGER.info("muscle alignment & building indel database")
    multi_muscle_align(data, samples, clustbits, ipyclient)

    ## builds the final HDF5 array which includes three main keys
    ## /catg -- contains all indiv catgs and has indels inserted
    ##   .attr['samples'] = [samples]
    ## /filters -- filled for dups, left empty for others until step 7.
    ##   .attr['filters'] = [f1, f2, f3, f4, f5]
    ## /seqs -- contains the clustered sequence data as string arrays
    ##   .attr['samples'] = [samples]
    ## /edges -- gets the paired split locations for now.
    ## /snps  -- left empty for now
    LOGGER.info("building full database")    
    ## calls singlecat func inside
    build_h5_array(data, samples, ipyclient)

    ## do we need to load in singleton clusters?
    ## invarcats()
    ## invarcats()


if __name__ == "__main__":

    ## get path to test dir/ 
    ROOT = os.path.realpath(
       os.path.dirname(
           os.path.dirname(
               os.path.dirname(__file__)
               )
           )
       )

    ## run test on pairgbs data1
    # TEST = ip.load.load_assembly(os.path.join(\
    #                      ROOT, "tests", "Ron", "Ron"))
    # TEST.step6(force=True)
    # print(TEST.stats)

    ## run test on pairgbs data1
    # TEST = ip.load.load_assembly(os.path.join(\
    #                      ROOT, "tests", "test_pairgbs", "test_pairgbs"))
    # TEST.step6(force=True)
    # print(TEST.stats)

    ## run test on rad data1
    #TEST = ip.load.load_assembly(os.path.join(\
    #                     ROOT, "tests", "test_rad", "data1"))
    #TEST.step6(force=True)
    #print(TEST.stats)

    ## load test data (pairgbs)
    DATA = ip.load_json(
         "/home/deren/Documents/RADmissing/rad1/half_min4.json")
    #SAMPLES = DATA.samples.values()

    # ## run step 6
    DATA.step6(force=True)

<|MERGE_RESOLUTION|>--- conflicted
+++ resolved
@@ -481,13 +481,9 @@
             ## grab metadata
             meta = jobs[sname].metadata
 
-<<<<<<< HEAD
             ## do this if success
             if jobs[sname].completed and jobs[sname].successful():
-=======
-            ## If you call successful() on a job that isn't ready it'll raise
-            if jobs[sname].ready() and jobs[sname].successful():
->>>>>>> 00f0bca4
+
                 ## get the results
                 insert_and_cleanup(data, sname)
                 elapsed = datetime.timedelta(seconds=int(time.time()-start))
