#!/usr/bin/env python2

""" cluster across samples using vsearch with options for 
    hierarchical clustering """

from __future__ import print_function
# pylint: disable=E1101
# pylint: disable=E1103
# pylint: disable=W0212
# pylint: disable=C0301

import os
import sys
import pty
import gzip
import h5py
import time
import shutil
import datetime
import itertools
import subprocess
import numpy as np
import pandas as pd
import ipyrad as ip
from ipyparallel.error import TimeoutError
from ipyrad.assemble.util import *
from ipyrad.assemble.cluster_within import muscle_call, parsemuscle


import logging
LOGGER = logging.getLogger(__name__)



def muscle_align_across(args):
    """ 
    Reads in a chunk of the rebuilt clusters. Aligns clusters and writes 
    tmpaligned chunk of seqs. Also fills a tmparray with indels locations. 
    tmpchunk and tmparr will be compiled by multi_muscle_align func. 
    """
    ## parse args, names are used to order arrays by taxon names
    data, samples, chunk = args
    ## ensure sorted order
    samples.sort(key=lambda x: x.name)
    snames = [sample.name for sample in samples]

    ## data are already chunked, read in the whole thing
    infile = open(chunk, 'rb')
    clusts = infile.read().split("//\n//\n")[:-1]
    out = []

    ## tmparray to store indel information 
    maxlen = data._hackersonly["max_fragment_length"]
    if any(x in data.paramsdict["datatype"] for x in ['pair', 'gbs']):
        maxlen *= 2
    indels = np.zeros((len(samples), len(clusts), maxlen), dtype=np.bool)

    ## iterate over clusters and align
    loc = 0
    for loc, clust in enumerate(clusts):
        stack = []
        lines = clust.strip().split("\n")
        names = [i.split()[0][1:] for i in lines]
        seqs = [i.split()[1] for i in lines]

        ## append counter to end of names b/c muscle doesn't retain order
        names = [j+";*"+str(i) for i, j in enumerate(names)]

        ## don't bother aligning singletons
        if len(names) <= 1:
            if names:
                stack = [names[0]+"\n"+seqs[0]]
        else:
            ## split seqs before align if PE. If 'nnnn' not found (single end 
            ## or merged reads) then `except` will pass it to SE alignment. 
            try:
                seqs1 = [i.split("nnnn")[0] for i in seqs] 
                seqs2 = [i.split("nnnn")[1] for i in seqs]

                string1 = muscle_call(data, names, seqs1)
                string2 = muscle_call(data, names, seqs2)
                anames, aseqs1 = parsemuscle(string1)
                anames, aseqs2 = parsemuscle(string2)

                ## resort so they're in same order
                aseqs = [i+"nnnn"+j for i, j in zip(aseqs1, aseqs2)]
                for i in xrange(len(anames)):
                    stack.append(anames[i].rsplit(';', 1)[0]+"\n"+aseqs[i])
                    ## store the indels and separator regions as indels
                    locinds = np.array(list(aseqs[i])) == "-"
                    sidx = [snames.index(anames[i].rsplit("_", 1)[0])]
                    indels[sidx, loc, :locinds.shape[0]] = locinds

            except IndexError:
                string1 = muscle_call(data, names, seqs)
                anames, aseqs = parsemuscle(string1)
                for i in xrange(len(anames)):
                    stack.append(anames[i].rsplit(';', 1)[0]+"\n"+aseqs[i])                    
                    ## store the indels
                    locinds = np.array(list(aseqs[i])) == "-"
                    sidx = snames.index(anames[i].rsplit("_", 1)[0])
                    indels[sidx, loc, :locinds.shape[0]] = locinds

        if stack:
            out.append("\n".join(stack))

    ## write to file after
    infile.close()
    with open(chunk, 'wb') as outfile:
        outfile.write("\n//\n//\n".join(out)+"\n")

    return chunk, indels, loc+1



def multi_muscle_align(data, samples, clustbits, ipyclient):
    """ 
    Sends the cluster bits to nprocessors for muscle alignment. 
    """

    ## get client
    LOGGER.info("starting alignments")
    lbview = ipyclient.load_balanced_view()

    ## create job queue for clustbits
    submitted_args = []
    for fname in clustbits:
        submitted_args.append([data, samples, fname])

    ## submit queued jobs
    jobs = {}
    for idx, job in enumerate(submitted_args):
        jobs[idx] = lbview.apply(muscle_align_across, job)

    ## set wait job until all finished. 
    tmpids = list(itertools.chain(*[i.msg_ids for i in jobs.values()]))
    with lbview.temp_flags(after=tmpids):
        res = lbview.apply(time.sleep, 0.1)

    ## wait on results inside try statement. If interrupted we ensure clean up
    ## and save of finished results
    try:
        allwait = len(jobs)
        while 1:
            if not res.ready():
                fwait = sum([jobs[i].ready() for i in jobs])
                elapsed = datetime.timedelta(seconds=int(res.elapsed))
                progressbar(allwait, fwait, 
                            " aligning clusters     | {}".format(elapsed))
                ## got to next print row when done
                sys.stdout.flush()
                time.sleep(1)
            else:
                ## print final statement
                elapsed = datetime.timedelta(seconds=int(res.elapsed))
                progressbar(20, 20, 
                    " aligning clusters     | {}".format(elapsed))
                break

    except (KeyboardInterrupt, SystemExit):
        print('\n  Interrupted! Cleaning up... ')
        raise
    
    finally:
        ## save result tuples into a list
        indeltups = []

        ## clean up jobs
        for idx in jobs:
            ## grab metadata
            meta = jobs[idx].metadata            

            ## do this if success
            if meta.completed:
                ## get the results
                indeltups.append(jobs[idx].get())

            ## if not done do nothing, if failure print error
            else:
                LOGGER.error('  chunk %s did not finish', idx)
                if meta.error:
                    LOGGER.error("""\
                stdout: %s
                stderr: %s 
                error: %s""", meta.stdout, meta.stderr, meta.error)

        ## build indels array and seqs if res finished succesful
        if res.metadata.completed:
            build(data, samples, indeltups, clustbits)

        ## Do tmp file cleanup
        for path in ["_cathaps.tmp", "_catcons.tmp", ".utemp", ".htemp"]:
            fname = os.path.join(data.dirs.consens, data.name+path)
            if os.path.exists(path):
                os.remove(path)

        tmpdir = os.path.join(data.dirs.consens, data.name+"-tmpaligns")
        if os.path.exists(tmpdir):
            try:
                shutil.rmtree(tmpdir)
            except OSError as _:
                ## In some instances nfs creates hidden dot files in directories
                ## that claim to be "busy" when you try to remove them. Don't
                ## kill the run if you can't remove this directory.
                LOGGER.warn("Failed to remove tmpdir {}".format(tmpdir))

    #if data._headers:
    print("")



def build(data, samples, indeltups, clustbits):
    """ 
    Builds the indels array and catclust.gz file from the aligned clusters.
    """
    ## sort into input order by chunk names
    indeltups.sort(key=lambda x: int(x[0].rsplit("_", 1)[1]))

    ## get dims for full indel array
    maxlen = data._hackersonly["max_fragment_length"]
    if any(x in data.paramsdict["datatype"] for x in ['pair', 'gbs']):
        maxlen *= 2

    ## INIT INDEL ARRAY
    ## build an indel array for ALL loci in cat.clust.gz, 
    ## chunked so that individual samples can be pulled out
    ipath = os.path.join(data.dirs.consens, data.name+".indels")
    io5 = h5py.File(ipath, 'w')
    iset = io5.create_dataset("indels", (len(samples), data.nloci, maxlen),
                              dtype=np.bool,
                              chunks=(1, data.nloci, maxlen),
                              compression="gzip")

    ## again make sure names are ordered right
    samples.sort(key=lambda x: x.name)

    ## enter all tmpindel arrays into full indel array
    for tup in indeltups:
        LOGGER.info('indeltups: %s, %s, %s', tup[0], tup[1].shape, tup[1].sum())
        start = int(tup[0].rsplit("_", 1)[1])
        for sidx, _ in enumerate(samples):
            iset[sidx, start:start+tup[2], :] += tup[1][sidx, ...]
    io5.close()

    ## concatenate finished seq clusters into a tmp file 
    outhandle = os.path.join(data.dirs.consens, data.name+"_catclust.gz")
    with gzip.open(outhandle, 'wb') as out:
        for fname in clustbits:
            with open(fname) as infile:
                out.write(infile.read()+"//\n//\n")



## Really want to figure out how to add a progress bar to this...
def cluster(data, noreverse, ipyclient):
    """ 
    Calls vsearch for clustering across samples. 
    """

    ## input and output file handles
    cathaplos = os.path.join(data.dirs.consens, data.name+"_cathaps.tmp")
    uhaplos = os.path.join(data.dirs.consens, data.name+".utemp")
    hhaplos = os.path.join(data.dirs.consens, data.name+".htemp")
    logfile = os.path.join(data.dirs.consens, "s6_cluster_stats.txt")

    ## parameters that vary by datatype 
    ## (too low of cov values yield too many poor alignments)
    strand = "plus"
    cov = ".90"
    if data.paramsdict["datatype"] == "gbs":
        strand = "both"
        cov = ".60"
    elif data.paramsdict["datatype"] == "pairgbs":
        strand = "both"
        cov = ".90"

    ## get call string. Thread=0 means all. 
    ## old userfield: -userfields query+target+id+gaps+qstrand+qcov" \
    cmd = [ip.bins.vsearch, 
           "-cluster_smallmem", cathaplos, 
           "-strand", strand, 
           "-query_cov", cov, 
           "-id", str(data.paramsdict["clust_threshold"]), 
           "-userout", uhaplos, 
           "-notmatched", hhaplos, 
           "-userfields", "query+target+qstrand", 
           "-maxaccepts", "1", 
           "-maxrejects", "0", 
           "-minsl", "0.5", 
           "-fasta_width", "0", 
           "-threads", "0", 
           "-fulldp", 
           "-usersort", 
           "-log", logfile]

    ## override reverse clustering option
    if noreverse:
        ##strand = " -leftjust "
        print(noreverse, "not performing reverse complement clustering")

    try:
        LOGGER.info(cmd)
        start = time.time()
        
        (dog, owner) = pty.openpty()
        proc = subprocess.Popen(cmd, stdout=owner, stderr=owner, 
                                     close_fds=True)
        done = 0
        while 1:
            dat = os.read(dog, 4096)
            if "Clustering" in dat:
                try:
                    done = int(dat.split()[-1][:-1])
                ## may raise value error when it gets to the end
                except ValueError:
                    pass
<<<<<<< HEAD
                ## break when done
                if done == 100:
                    break
                elapsed = datetime.timedelta(seconds=int(time.time()-start))
                progressbar(100, done, 
                    " clustering across  | {}".format(elapsed))
=======
                ## break if done
                if done == 100:
                    break
                else:
                    elapsed = datetime.timedelta(seconds=int(time.time()-start))
                    progressbar(100, done, 
                        " clustering across     | {}".format(elapsed))

>>>>>>> 1de4caaa
        elapsed = datetime.timedelta(seconds=int(time.time()-start))
        progressbar(100, 100, 
                    " clustering across     | {}".format(elapsed))
        ## ensure it in finished
        proc.wait()

    except subprocess.CalledProcessError as inst:
        raise IPyradWarningExit("""
        Error in vsearch: \n{}\n{}""".format(inst, subprocess.STDOUT))

    finally:
        ## progress bar
        elapsed = datetime.timedelta(seconds=int(time.time()-start))
        progressbar(100, 100, " clustering across     | {}".format(elapsed))
        #if data._headers:
        print("")
        data.stats_files.s6 = logfile



def build_h5_array(data, samples, ipyclient):
    """ build full catgs file with imputed indels. """
    ## catg array of prefiltered loci (4-dimensional) aye-aye!
    ## this can be multiprocessed!! just sum arrays at the end
    ## but one big array will overload memory, so need to be done in slices

    ## sort to ensure samples will be in alphabetical order, tho they should be.
    samples.sort(key=lambda x: x.name)

    ## get maxlen dim
    maxlen = data._hackersonly["max_fragment_length"]
    if any(x in data.paramsdict["datatype"] for x in ['pair', 'gbs']):
        maxlen *= 2

    ## open new h5 handle
    data.database = os.path.join(data.dirs.consens, data.name+".hdf5")
    io5 = h5py.File(data.database, 'w')

    ## choose chunk optim size
    chunks = data.nloci
    if data.nloci > 10000:
        chunks = 1000

    ## INIT FULL CATG ARRAY
    ## store catgs with a .10 loci chunk size
    supercatg = io5.create_dataset("catgs", (data.nloci, len(samples), maxlen, 4),
                                    dtype=np.uint32,
                                    chunks=(chunks, len(samples), maxlen, 4), 
                                    compression="gzip")
    supercatg.attrs["chunksize"] = chunks
    supercatg.attrs["samples"] = [i.name for i in samples]


    ## INIT FULL SEQS ARRAY
    ## array for clusters of consens seqs
    superseqs = io5.create_dataset("seqs", (data.nloci, len(samples), maxlen),
                                    dtype="|S1",
                                    chunks=(chunks, len(samples), maxlen), 
                                    compression='gzip')
    superseqs.attrs["chunksize"] = chunks
    superseqs.attrs["samples"] = [i.name for i in samples]


    ## INIT FULL SNPS ARRAY
    ## array for snp string, 2 cols, - and *
    snps = io5.create_dataset("snps", (data.nloci, maxlen, 2), 
                              dtype=np.bool,
                              chunks=(chunks, maxlen, 2), 
                              compression='gzip')
    snps.attrs["chunksize"] = chunks
    snps.attrs["names"] = ["-", "*"]


    ## INIT FULL FILTERS ARRAY
    ## array for filters that will be applied in step7
    filters = io5.create_dataset("filters", (data.nloci, 6), 
                                 dtype=np.bool)
    filters.attrs["filters"] = ["duplicates", "max_indels", "max_snps", 
                                "max_hets", "min_samps", "bad_edges"]


    ## INIT FULL EDGE ARRAY
    ## array for edgetrimming 
    edges = io5.create_dataset("edges", (data.nloci, 5), 
                               dtype=np.uint16,
                               chunks=(chunks, 5), 
                               compression="gzip")
    edges.attrs["chunksize"] = chunks
    edges.attrs["names"] = ["R1_L", "R1_R", "R2_L", "R2_R", "sep"]

    ## close the big boy
    io5.close()

    ## FILL SUPERCATG and fills dupfilter and indfilter
    multicat(data, samples, ipyclient)

    ## FILL SUPERSEQS and fills edges(splits) for paired-end data
    fill_superseqs(data, samples)

    ## set sample states
    for sample in samples:
        sample.stats.state = 6

    ## write database as stats output?
    #data.stats_files.s6 = "[this step has no stats ouput]"


## TODO: can we skip singlecats if they find indels?
def multicat(data, samples, ipyclient):
    """
    Runs singlecat for each sample.
    For each sample this fills its own hdf5 array with catg data & indels. 
    ## maybe this can be parallelized. Can't right now since we pass it 
    ## an open file object (indels). Room for speed improvements, tho.
    """

    ## make a list of jobs
    submitted_args = []
    for sidx, sample in enumerate(samples):
        submitted_args.append([data, sample, sidx])

    ## create parallel client
    lbview = ipyclient.load_balanced_view()

    ## submit initial nproc jobs
    LOGGER.info("submitting singlecat jobs")
    jobs = {}
    for args in submitted_args:
        jobs[args[1].name] = lbview.apply(singlecat, args)

    ## set wait job until all finished. 
    tmpids = list(itertools.chain(*[i.msg_ids for i in jobs.values()]))
    with lbview.temp_flags(after=tmpids):
        res = lbview.apply(time.sleep, 0.1)

    try:
        allwait = len(jobs)
        while 1:
            if not res.ready():
                fwait = sum([i.ready() for i in jobs.values()])
                elapsed = datetime.timedelta(seconds=int(res.elapsed))
                progressbar(allwait, fwait, 
                            " ordering clusters     | {}".format(elapsed))
                time.sleep(1)
            else:
                ## print final statement
                elapsed = datetime.timedelta(seconds=int(res.elapsed))
                progressbar(20, 20, 
                    " ordering clusters     | {}".format(elapsed))
                #if data._headers:
                print("")
                break

    except (KeyboardInterrupt, SystemExit):
        print('\n  Interrupted! Cleaning up... ')
    
    finally:
        elapsed = datetime.timedelta(seconds=int(res.elapsed))
        progressbar(20, 0, " building database     | {}".format(elapsed))
        start = time.time()
        done = 0

        for sname in jobs:
            ## grab metadata
            meta = jobs[sname].metadata

            ## do this if success
            if meta.completed:
                ## get the results
                insert_and_cleanup(data, sname)
                elapsed = datetime.timedelta(seconds=int(time.time()-start))
                progressbar(len(jobs), done, 
                    " building database  | {}".format(elapsed))
                done += 1

            ## if not done do nothing, if failure print error
            else:
                LOGGER.error('  sample %s did not finish', sname)
                if meta.error:
                    LOGGER.error("""\
                stdout: %s
                stderr: %s 
                error: %s""", meta.stdout, meta.stderr, meta.error)
        elapsed = datetime.timedelta(seconds=int(time.time()-start))
        progressbar(len(jobs), done, 
        " building database     | {}".format(elapsed))
        #if data._headers:
        print("")

    ## remove indels array
    os.remove(os.path.join(data.dirs.consens, data.name+".indels"))



def insert_and_cleanup(data, sname):
    """ 
    Result is a sample name returned by singlecat. This function loads 
    three tmp arrays saved by singlecat: dupfilter, indfilter, and indels, 
    and inserts them into the superfilters array and the catg array. 
    """
    ## grab supercatg from super and get index of this sample
    io5 = h5py.File(data.database, 'r+')
    catg = io5["catgs"]
    sidx = list(catg.attrs["samples"]).index(sname)
    LOGGER.info("insert & cleanup : %s sidx: %s", sname, sidx)

    ## get individual h5 saved in locus order and with filters
    smp5 = os.path.join(data.dirs.consens, sname+".tmp.h5")
    ind5 = h5py.File(smp5, 'r')
    icatg = ind5["icatg"]
    #LOGGER.info("%s sidx: %s", sname, sidx, icatg[])    

    ## FILL SUPERCATG -- catg is chunked by nchunk loci
    chunk = catg.attrs["chunksize"]
    for chu in xrange(0, catg.shape[0], chunk):
        catg[chu:chu+chunk, sidx, ...] += icatg[chu:chu+chunk]

    ## put in loci that were filtered b/c of dups [0] or inds [1]
    ## this is not chunked in any way, and so needs to be changed if we 
    ## later decide to have multiple samples write to the disk at once.
    filters = io5["filters"]
    filters[:, 0] += ind5["dupfilter"][:]
    filters[:, 1] += ind5["indfilter"][:]

    ## close h5s
    io5.close()
    ind5.close()

    ## clean up / remove individual h5 catg file
    if os.path.exists(smp5):
        os.remove(smp5)



## This is where indels are imputed
def singlecat(args):
    """ 
    Orders catg data for each sample into the final locus order. This allows
    all of the individual catgs to simply be combined later. They are also in 
    the same order as the indels array, so indels are inserted from the indel
    array that is passed in. 
    """
    #LOGGER.debug("singlecat: %s", sample.name)
    ## parse args
    data, sample, sidx = args

    ## load utemp cluster hits as pandas data frame
    uhandle = os.path.join(data.dirs.consens, data.name+".utemp")
    updf = pd.read_table(uhandle, header=None)
    ## add name and index columns to dataframe
    updf.loc[:, 3] = [i.rsplit("_", 1)[0] for i in updf[0]]
    ## create a column with only consens index
    updf.loc[:, 4] = [i.rsplit("_", 1)[1] for i in updf[0]]
    ## group by seed
    udic = updf.groupby(by=1, sort=True)
    ## get number of clusters
    nloci = sum(1 for _ in udic.groups.iterkeys())

    ## get maxlen
    maxlen = data._hackersonly["max_fragment_length"]
    if any(x in data.paramsdict["datatype"] for x in ['pair', 'gbs']):
        maxlen *= 2

    ## INIT SINGLE CATG ARRAY
    ## create an h5 array for storing catg tmp for this sample
    ## size has nloci from utemp, maxlen from hackersdict
    smpio = os.path.join(data.dirs.consens, sample.name+".tmp.h5")
    if os.path.exists(smpio):
        os.remove(smpio)
    smp5 = h5py.File(smpio, 'w')
    icatg = smp5.create_dataset('icatg', (nloci, maxlen, 4), 
                                dtype=np.uint32)

    ## LOAD IN STEP5 CATG ARRAY
    ## get catg from step5 for this sample, the shape is (nconsens, maxlen)
    old_h5 = h5py.File(sample.files.database, 'r')
    catarr = old_h5["catg"][:]

    ## filters to fill while filling catg array
    dupfilter = np.zeros(nloci, dtype=np.bool)
    indfilter = np.zeros(nloci, dtype=np.bool)

    ## create a local array to fill until writing to disk for write efficiency
    local = np.zeros((1000, maxlen, 4), dtype=np.uint32)
    start = iloc = 0
    for iloc, seed in enumerate(udic.groups.iterkeys()):
        ipdf = udic.get_group(seed)
        ask = ipdf.where(ipdf[3] == sample.name).dropna()

        ## write to disk after 10000 writes
        if not iloc % 1000:
            icatg[start:iloc] = local[:]
            ## reset
            start = iloc
            local = np.zeros((1000, maxlen, 4), dtype=np.uint32)

        ## fill local array one at a time
        if ask.shape[0] == 1: 
            ## if multiple hits of a sample to a locus then it is not added
            ## to the locus, and instead the locus is masked for exclusion
            ## using the filters array.
            local[iloc-start] = catarr[int(ask[4]), :icatg.shape[1], :]
            #icatg[iloc] = catarr[int(ask[4]), :icatg.shape[1], :]
        elif ask.shape[0] > 1:
            ## store that this cluster failed b/c it had duplicate samples. 
            dupfilter[iloc] = True

    ## write the leftover chunk 
    icatg[start:iloc] = local[:icatg[start:iloc].shape[0]]

    ## for each locus in which Sample was the seed. This writes quite a bit
    ## slower than the local setting
    seedmatch1 = (sample.name in i for i in udic.groups.keys())
    seedmatch2 = (i for i, j in enumerate(seedmatch1) if j)
    LOGGER.debug("starting seedmatching")
    for iloc in seedmatch2:
        sfill = udic.groups.keys()[iloc].split("_")[-1]
        icatg[iloc] = catarr[sfill, :, :]

    ## close the old hdf5 connections
    old_h5.close()

    ## get indel locations for this sample
    ipath = os.path.join(data.dirs.consens, data.name+".indels")
    with h5py.File(ipath, 'r') as indh5:
        indels = indh5["indels"][sidx, :, :]
    LOGGER.info("loading indels for %s %s, %s", sample.name, sidx, np.sum(indels[:10]))

    ## insert indels into new_h5 (icatg array) which now has loci in the same
    ## order as the final clusters from the utemp file
    for iloc in xrange(icatg.shape[0]):
        ## indels locations
        indidx = np.where(indels[iloc, :])[0]
        if np.any(indidx):
            ### apply indel filter 
            if "pair" in data.paramsdict["datatype"]:
                ## get lenght of locus 
                if len(indidx) > sum(data.paramsdict["max_Indels_locus"]):
                    indfilter[iloc] = True
            else:
                if len(indidx) > data.paramsdict["max_Indels_locus"][0]:
                    indfilter[iloc] = True

            ## insert indels into catg array
            newrows = icatg[iloc].shape[0] + len(indidx)
            not_idx = np.array([k for k in range(newrows) if k not in indidx])
            ## create an empty new array with the right dims
            newfill = np.zeros((newrows, 4), dtype=icatg.dtype)
            ## fill with the old vals leaving the indels rows blank
            newfill[not_idx, :] = icatg[iloc]
            ## store new data into icatg
            icatg[iloc] = newfill[:icatg[iloc].shape[0]]

    ## put filteres into h5 object
    smp5.create_dataset("indfilter", data=indfilter)
    smp5.create_dataset("dupfilter", data=dupfilter)
    ## close the new h5 that was written to
    smp5.close()

    ## return name for
    return sample.name



def fill_superseqs(data, samples):
    """ 
    Fills the superseqs array with seq data from cat.clust 
    """

    ## load super to get edges
    io5 = h5py.File(data.database, 'r+')
    superseqs = io5["seqs"]
    edges = io5["edges"]

    ## samples are already sorted
    snames = [i.name for i in samples]
    ## get maxlen again
    maxlen = data._hackersonly["max_fragment_length"]
    if any(x in data.paramsdict["datatype"] for x in ['pair', 'gbs']):
        maxlen *= 2

    ## data has to be entered in blocks
    infile = os.path.join(data.dirs.consens, data.name+"_catclust.gz")
    clusters = gzip.open(infile, 'r')
    pairdealer = itertools.izip(*[iter(clusters)]*2)

    ## iterate over clusters
    chunksize = superseqs.attrs["chunksize"]
    done = 0
    iloc = 0
    cloc = 0
    chunkseqs = np.zeros((chunksize, len(samples), maxlen), dtype="|S1")
    chunkedge = np.zeros((chunksize), dtype=np.uint16)
    #LOGGER.info("chunkseqs is %s", chunkseqs.shape)
    while 1:
        try:
            done, chunk = clustdealer(pairdealer, 1)
        except IndexError:
            raise IPyradError("clustfile formatting error in %s", chunk)    
        if done:
            break
        ## input array must be this shape
        if chunk:
            fill = np.zeros((len(samples), maxlen), dtype="|S1")
            fill.fill("N")
            piece = chunk[0].strip().split("\n")
            names = piece[0::2]
            seqs = np.array([list(i) for i in piece[1::2]])
            ## fill in the separator if it exists
            separator = np.where(np.all(seqs == "n", axis=0))[0]
            if np.any(separator):
                chunkedge[iloc] = separator.min()

            ## fill in the hits
            #indices = range(len(snames))
            shlen = seqs.shape[1]
            for name, seq in zip(names, seqs):
                sidx = snames.index(name.rsplit("_", 1)[0])
                fill[sidx, :shlen] = seq

        ## if chunk is full put into superseqs
        if cloc == chunksize:
            superseqs[iloc-cloc:iloc] = chunkseqs
            edges[iloc-cloc:iloc, 4] = chunkedge
            ## reset chunkseqs
            cloc = 0
            chunkseqs = np.zeros((chunksize, len(samples), maxlen), dtype="|S1")
            chunkedge = np.zeros((chunksize), dtype=np.uint16)

        ## PUT seqs INTO local ARRAY 
        chunkseqs[cloc] = fill

        ## increase counters
        cloc += 1
        iloc += 1

    ## write final leftover chunk
    superseqs[iloc-cloc:,] = chunkseqs[:cloc]
    edges[iloc-cloc:, 4] = chunkedge[:cloc]

    ## close super
    io5.close()

    ## edges is filled with splits for paired data.
    LOGGER.info("done filling superseqs")
    #LOGGER.info('edges preview %s', edges[:10])
    #LOGGER.info('edges preview %s', edges[-10:])

    ## close handle
    clusters.close()



def build_reads_file(data):
    """ 
    Reconstitutes clusters from .utemp and htemp files and writes them 
    to chunked files for aligning in muscle. Return a dictionary with 
    seed:hits info from utemp file.
    """

    LOGGER.info("building reads file -- loading utemp file into mem")
    ## read in cluster hits as pandas data frame
    uhandle = os.path.join(data.dirs.consens, data.name+".utemp")
    updf = pd.read_table(uhandle, header=None)

    ## load full fasta file into a Dic
    LOGGER.info("loading full _catcons file into memory")
    conshandle = os.path.join(data.dirs.consens, data.name+"_catcons.tmp")
    consdf = pd.read_table(conshandle, delim_whitespace=1, header=None)
    printstring = "{:<%s}    {}" % max([len(i) for i in set(consdf[0])])
    consdic = consdf.set_index(0)[1].to_dict()
    del consdf

    ## make an tmpout directory and a printstring for writing to file
    tmpdir = os.path.join(data.dirs.consens, data.name+"-tmpaligns")
    if not os.path.exists(tmpdir):
        os.mkdir(tmpdir)
    ## groupby index 1 (seeds) 
    groups = updf.groupby(by=1, sort=False)

    ## a chunker for writing every N
    optim = 100
    if len(groups) > 2000:
        optim = len(groups) // 10

    ## get seqs back from consdic
    clustbits = []
    locilist = []
    loci = 0

    LOGGER.info("building reads file -- loading building loci")
    ## iterate over seeds and add in hits seqs
    for seed in set(updf[1].values):
        ## get dataframe for this locus/group (gdf) 
        gdf = groups.get_group(seed)
        ## set seed name and sequence
        seedseq = consdic.get(">"+seed)
        names = [">"+seed]
        seqs = [seedseq]
        ## iterate over group dataframe (gdf) and add hits names and seqs
        ## revcomp the hit if not '+' in the df.
        for i in gdf.index:
            hit = gdf[0][i]
            names.append(">"+hit)
            if gdf[2][i] == "+":
                seqs.append(consdic[">"+hit])
            else:
                seqs.append(fullcomp(consdic[">"+hit][::-1]))

        ## append the newly created locus to the locus list
        locilist.append("\n".join([printstring.format(i, j) \
                        for i, j in zip(names, seqs)]))
        loci += 1

        ## if enough loci have finished write to file to clear the mem
        if not loci % optim:
            ## a file to write results to
            handle = os.path.join(tmpdir, "tmp_"+str(loci - optim))
            with open(handle, 'w') as tmpout:
                tmpout.write("\n//\n//\n".join(locilist)+"\n//\n//\n")
                locilist = []
                clustbits.append(handle)

    ## write the final remaining to file
    if locilist:
        handle = os.path.join(tmpdir, "tmp_"+str(loci - len(locilist)))
        with open(handle, 'w') as tmpout:
            tmpout.write("\n//\n//\n".join(locilist)+"\n//\n//\n")
            clustbits.append(handle)

    ## store nloci 
    data.nloci = loci

    ## return stuff
    return clustbits


## This is slow currently, high memory, and has no progress bar...
def build_input_file(data, samples, outgroups, randomseed):
    """ 
    Make a concatenated consens files to input to vsearch. 
    Orders reads by length and shuffles randomly within length classes
    """

    ##  make a copy list that will not have outgroups excluded
    conshandles = list(itertools.chain(*[samp.files.consens \
                                         for samp in samples]))
    ## remove outgroup sequences, add back in later to bottom after shuffling
    ## outgroups could be put to end of sorted list
    conshandles.sort()
    assert conshandles, "no consensus files found"
                
    ## output file for consens seqs from all taxa in consfiles list
    allcons = os.path.join(data.dirs.consens, data.name+"_catcons.tmp")
    allhaps = open(allcons.replace("_catcons.tmp", "_cathaps.tmp"), 'w')

    LOGGER.info("concatenating sequences into _catcons.tmp file")
    ## combine cons files and write as pandas readable format to all file
    ## this is the file that will be read in later to build clusters
    printstr = "{:<%s}    {}" % 100   ## max len allowable name
    with open(allcons, 'wb') as consout:
        for qhandle in conshandles:
            with gzip.open(qhandle, 'r') as tmpin:
                dat = tmpin.readlines()
                names = iter(dat[::2])
                seqs = iter(dat[1::2])
                consout.write("".join(printstr.format(i.strip(), j) \
                              for i, j in zip(names, seqs)))

    start = time.time()
    LOGGER.info("sorting sequences into len classes")
    elapsed = datetime.timedelta(seconds=int(time.time()-start))
    progressbar(100, 1, 
        " concat/shuf input  | {}".format(elapsed))

    ## read back in cons as a data frame
    consdat = pd.read_table(allcons, delim_whitespace=1, header=None)
    ## make a new column with seqlens and then groupby seqlens
    consdat[2] = pd.Series([len(i) for i in consdat[1]], index=consdat.index)
    lengroups = consdat.groupby(by=2)
    lenclasses = sorted(set(consdat[2]), reverse=True)
    nclasses = len(lenclasses)
    done = 0

    np.random.seed(randomseed)
    LOGGER.info("shuffling sequences within len classes & sampling alleles")

    ## write all cons in pandas readable format
    for lenc in lenclasses:
        done += 1
        elapsed = datetime.timedelta(seconds=int(time.time()-start))
        progressbar(nclasses, done,  
        " concat/shuf input     | {}".format(elapsed))

        group = lengroups.get_group(lenc)
        ## shuffle the subgroup
        shuf = group.reindex(np.random.permutation(group.index))
        ## convert ambiguity codes into a sampled haplotype for any sample
        ## to use for clustering, but ambiguities are still saved in allcons
        writinghaplos = []
        for idx, ind in enumerate(shuf.index):
            ## append to list
            writinghaplos.append("\n".join([shuf[0][ind], 
                                            splitalleles(shuf[1][ind])[0]]))
            ## write and reset
            if not idx % 1000:
                allhaps.write("\n".join(writinghaplos)+"\n")
                writinghaplos = []
        ## write final chunk
        allhaps.write("\n".join(writinghaplos)+"\n")
    allhaps.close()

    elapsed = datetime.timedelta(seconds=int(time.time()-start))
    progressbar(20, 20,
        " concat/shuf input     | {}".format(elapsed))
    #if data._headers:
    print("")
    LOGGER.info("sort/shuf/samp took %s seconds", int(time.time()-start))



def run(data, samples, noreverse, force, randomseed, ipyclient):
    """ 
    Master function to run :
     1. build input file, 2. cluster, 3. split clusters into bits, 
     4. align bits, 5. build h5 array. 
    """

    ## clean the slate
    if os.path.exists(data.database):
        os.remove(data.database)

    ## make file with all samples reads, allow priority to shunt outgroups
    ## to the end of the file
    outgroups = []
    LOGGER.info("creating input files")
    build_input_file(data, samples, outgroups, randomseed)

    ## call vsearch
    LOGGER.info("clustering")    
    cluster(data, noreverse, ipyclient)

    ## build consens clusters and returns chunk handles to be aligned
    LOGGER.info("building consens clusters")        
    clustbits = build_reads_file(data)

    ## muscle align the consens reads and creates hdf5 indel array
    LOGGER.info("muscle alignment & building indel database")
    multi_muscle_align(data, samples, clustbits, ipyclient)

    ## builds the final HDF5 array which includes three main keys
    ## /catg -- contains all indiv catgs and has indels inserted
    ##   .attr['samples'] = [samples]
    ## /filters -- empty for now, will be filled in step 7
    ##   .attr['filters'] = [f1, f2, f3, f4, f5]
    ## /seqs -- contains the clustered sequence data as string arrays
    ##   .attr['samples'] = [samples]
    LOGGER.info("building full database")    
    ## calls singlecat func inside
    build_h5_array(data, samples, ipyclient)

    ## do we need to load in singleton clusters?
    ## invarcats()
    ## invarcats()


if __name__ == "__main__":

    ## get path to test dir/ 
    ROOT = os.path.realpath(
       os.path.dirname(
           os.path.dirname(
               os.path.dirname(__file__)
               )
           )
       )

    ## run test on pairgbs data1
    # TEST = ip.load.load_assembly(os.path.join(\
    #                      ROOT, "tests", "Ron", "Ron"))
    # TEST.step6(force=True)
    # print(TEST.stats)

    ## run test on pairgbs data1
    # TEST = ip.load.load_assembly(os.path.join(\
    #                      ROOT, "tests", "test_pairgbs", "test_pairgbs"))
    # TEST.step6(force=True)
    # print(TEST.stats)

    ## run test on rad data1
    #TEST = ip.load.load_assembly(os.path.join(\
    #                     ROOT, "tests", "test_rad", "data1"))
    #TEST.step6(force=True)
    #print(TEST.stats)

    ## load test data (pairgbs)
    DATA = ip.load_json(
         "/home/deren/Documents/RADmissing/rad1/half_min4.json")
    #SAMPLES = DATA.samples.values()

    # ## run step 6
    DATA.step6(force=True)

<|MERGE_RESOLUTION|>--- conflicted
+++ resolved
@@ -314,14 +314,6 @@
                 ## may raise value error when it gets to the end
                 except ValueError:
                     pass
-<<<<<<< HEAD
-                ## break when done
-                if done == 100:
-                    break
-                elapsed = datetime.timedelta(seconds=int(time.time()-start))
-                progressbar(100, done, 
-                    " clustering across  | {}".format(elapsed))
-=======
                 ## break if done
                 if done == 100:
                     break
@@ -330,7 +322,6 @@
                     progressbar(100, done, 
                         " clustering across     | {}".format(elapsed))
 
->>>>>>> 1de4caaa
         elapsed = datetime.timedelta(seconds=int(time.time()-start))
         progressbar(100, 100, 
                     " clustering across     | {}".format(elapsed))
