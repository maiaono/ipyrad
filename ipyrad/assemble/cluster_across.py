--- conflicted
+++ resolved
@@ -1052,10 +1052,7 @@
     proc1 = subprocess.Popen(cmd1, stdout=subprocess.PIPE)
     allhaps = allcons.replace("_catcons.tmp", "_cathaps.tmp")
     with open(allhaps, 'w') as output:
-<<<<<<< HEAD
-=======
         LOGGER.debug(" ".join(cmd2))
->>>>>>> e1532ad2
         proc2 = subprocess.Popen(cmd2, stdin=proc1.stdout, stdout=output) 
         proc2.communicate()
     proc1.stdout.close()
