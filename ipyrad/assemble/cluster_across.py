#!/usr/bin/env python2

""" cluster across samples using vsearch with options for 
    hierarchical clustering """

from __future__ import print_function
# pylint: disable=E1101
# pylint: disable=E1103
# pylint: disable=W0212
# pylint: disable=W0142
# pylint: disable=C0301

import os
import sys
import pty
import gzip
import h5py
import time
import shutil
import random
import datetime
import itertools
import subprocess
import numpy as np
import pandas as pd
import ipyrad as ip
from ipyparallel.error import TimeoutError
from ipyrad.assemble.util import *
from ipyrad.assemble.cluster_within import muscle_call, parsemuscle


import logging
LOGGER = logging.getLogger(__name__)



def muscle_align_across(args):
    """ 
    Reads in a chunk of the rebuilt clusters. Aligns clusters and writes 
    tmpaligned chunk of seqs. Also fills a tmparray with indels locations. 
    tmpchunk and tmparr will be compiled by multi_muscle_align func. 
    """
    ## parse args, names are used to order arrays by taxon names
    data, samples, chunk = args
    ## ensure sorted order
    samples.sort(key=lambda x: x.name)
    snames = [sample.name for sample in samples]

    ## data are already chunked, read in the whole thing
    infile = open(chunk, 'rb')
    clusts = infile.read().split("//\n//\n")[:-1]
    out = []

    ## tmparray to store indel information 
    maxlen = data._hackersonly["max_fragment_length"]
    if any(x in data.paramsdict["datatype"] for x in ['pair', 'gbs']):
        maxlen *= 2
    indels = np.zeros((len(samples), len(clusts), maxlen), dtype=np.bool)

    ## iterate over clusters and align
    loc = 0
    for loc, clust in enumerate(clusts):
        stack = []
        lines = clust.strip().split("\n")
        names = [i.split()[0][1:] for i in lines]
        seqs = [i.split()[1] for i in lines]

        ## append counter to end of names b/c muscle doesn't retain order
        names = [j+";*"+str(i) for i, j in enumerate(names)]

        ## don't bother aligning singletons
        if len(names) <= 1:
            if names:
                stack = [names[0]+"\n"+seqs[0]]
        else:
            ## split seqs before align if PE. If 'nnnn' not found (single end 
            ## or merged reads) then `except` will pass it to SE alignment. 
            try:
                seqs1 = [i.split("nnnn")[0] for i in seqs] 
                seqs2 = [i.split("nnnn")[1] for i in seqs]

                string1 = muscle_call(data, names, seqs1)
                string2 = muscle_call(data, names, seqs2)
                anames, aseqs1 = parsemuscle(data, string1)
                anames, aseqs2 = parsemuscle(data, string2)

                ## resort so they're in same order
                aseqs = [i+"nnnn"+j for i, j in zip(aseqs1, aseqs2)]
                for i in xrange(len(anames)):
                    stack.append(anames[i].rsplit(';', 1)[0]+"\n"+aseqs[i])
                    ## store the indels and separator regions as indels
                    locinds = np.array(list(aseqs[i])) == "-"
                    sidx = [snames.index(anames[i].rsplit("_", 1)[0])]
                    indels[sidx, loc, :locinds.shape[0]] = locinds

            except IndexError:
                string1 = muscle_call(data, names, seqs)
                anames, aseqs = parsemuscle(data, string1)
                for i in xrange(len(anames)):
                    stack.append(anames[i].rsplit(';', 1)[0]+"\n"+aseqs[i])                    
                    ## store the indels
                    locinds = np.array(list(aseqs[i])) == "-"
                    sidx = snames.index(anames[i].rsplit("_", 1)[0])
                    indels[sidx, loc, :locinds.shape[0]] = locinds

        if stack:
            out.append("\n".join(stack))

    ## write to file after
    infile.close()
    with open(chunk, 'wb') as outfile:
        outfile.write("\n//\n//\n".join(out)+"\n")

    ## save indels array to tmp dir
    tmpdir = os.path.join(data.dirs.consens, data.name+"-tmpaligns")
    ifile = os.path.join(tmpdir, chunk+".h5")
    LOGGER.info('ifile is %s', ifile)    
    iofile = h5py.File(ifile, 'w')
    iofile.create_dataset('indels', data=indels)
    iofile.close()

    return ifile, loc+1



def multi_muscle_align(data, samples, clustbits, ipyclient):
    """ 
    Sends the cluster bits to nprocessors for muscle alignment. 
    """

    ## get client
    LOGGER.info("starting alignments")
    lbview = ipyclient.load_balanced_view()
    start = time.time()
    elapsed = datetime.timedelta(seconds=int(time.time()-start))
    progressbar(20, 0, " aligning clusters     | {}".format(elapsed))

    ## create job queue for clustbits
    submitted_args = []
    for fname in clustbits:
        submitted_args.append([data, samples, fname])

    ## submit queued jobs
    jobs = {}
    for idx, job in enumerate(submitted_args):
        jobs[idx] = lbview.apply(muscle_align_across, job)
        elapsed = datetime.timedelta(seconds=int(time.time()-start))
        progressbar(20, 0, " aligning clusters     | {}".format(elapsed))

    LOGGER.info("submitted %s jobs to muscle_align_across", len(jobs))
    allwait = len(jobs)*2

    try:
        ## align clusters
        while 1:
            finished = [i.ready() for i in jobs.values()]
            if not all(finished):
                fwait = sum(finished)
                elapsed = datetime.timedelta(seconds=int(time.time()-start))
                progressbar(allwait, fwait, 
                            " aligning clusters     | {}".format(elapsed))
                time.sleep(0.1)
            else:
                fwait = sum(finished)
                elapsed = datetime.timedelta(seconds=int(time.time()-start))
                progressbar(allwait, fwait, 
                            " aligning clusters     | {}".format(elapsed))
                break

        ## build indels array                
        indeltups = []
        keys = jobs.keys()
        for idx in keys:
            #meta = jobs[idx].metadata
            if jobs[idx].completed and jobs[idx].successful():
                indeltups.append(jobs[idx].get())
            del jobs[idx]
        ## submit to indel entry
        if indeltups:
            build(data, samples, indeltups, clustbits, allwait, fwait, start)

    finally:
        ## Do tmp file cleanup
        for path in ["_cathaps.tmp", "_catcons.tmp", ".utemp", ".htemp"]:
            fname = os.path.join(data.dirs.consens, data.name+path)
            if os.path.exists(path):
                os.remove(path)

        tmpdir = os.path.join(data.dirs.consens, data.name+"-tmpaligns")
        if os.path.exists(tmpdir):
            try:
                shutil.rmtree(tmpdir)
            except OSError as _:
                ## In some instances nfs creates hidden dot files in directories
                ## that claim to be "busy" when you try to remove them. Don't
                ## kill the run if you can't remove this directory.
                LOGGER.warn("Failed to remove tmpdir {}".format(tmpdir))

    #if data._headers:
    print("")



def build(data, samples, indeltups, clustbits, tots, done, oldstart):
    """ 
    Builds the indels array and catclust.gz file from the aligned clusters.
    Both are tmpfiles used for filling the supercatg and superseqs arrays.
    NOT currently parallelizable
    """

    LOGGER.info(indeltups)
    ## sort into input order by chunk names
    indeltups.sort(key=lambda x: int(x[0].rsplit("_", 1)[-1][:-3]))

    ## get dims for full indel array
    maxlen = data._hackersonly["max_fragment_length"]
    if any(x in data.paramsdict["datatype"] for x in ['pair', 'gbs']):
        maxlen *= 2

    ## INIT INDEL ARRAY
    ## build an indel array for ALL loci in cat.clust.gz, 
    ## chunked so that individual samples can be pulled out
    ipath = os.path.join(data.dirs.consens, data.name+".indels")
    io5 = h5py.File(ipath, 'w')
    iset = io5.create_dataset("indels", (len(samples), data.nloci, maxlen),
                              dtype=np.bool)
                              #chunks=(len(samples), data.nloci/10, maxlen),
                              #compression="gzip")

    ## again make sure names are ordered right
    samples.sort(key=lambda x: x.name)

    ## enter all tmpindel arrays into full indel array
    for tup in indeltups:
        #LOGGER.info('indeltups: %s, %s, %s', tup[0], tup[1].shape, tup[1].sum())
        LOGGER.info('indeltups: %s, %s', tup[0], tup[1])
        start = int(tup[0].rsplit("_", 1)[-1][:-3])
        LOGGER.info('start %s', start)

        ioinds = h5py.File(tup[0], 'r')
        iset[:, start:start+tup[1], :] += ioinds['indels'][:] #tup[1][:, ...]        
        LOGGER.info('added')
        ioinds.close()
        #for sidx, _ in enumerate(samples):
        #    iset[sidx, start:start+tup[2], :] += tup[1][sidx, ...]

        ## continued progress bar from multi_muscle_align
        done += 1
        elapsed = datetime.timedelta(seconds=int(time.time()-oldstart))
        progressbar(tots, done, " aligning clusters     | {}".format(elapsed))
    io5.close()

    ## concatenate finished seq clusters into a tmp file 
    outhandle = os.path.join(data.dirs.consens, data.name+"_catclust.gz")
    with gzip.open(outhandle, 'wb') as out:
        for fname in clustbits:
            with open(fname) as infile:
                out.write(infile.read()+"//\n//\n")



def cluster(data, noreverse, ipyclient):
    """ 
    Calls vsearch for clustering across samples. 
    """

    ## input and output file handles
    cathaplos = os.path.join(data.dirs.consens, data.name+"_catshuf.tmp")
    uhaplos = os.path.join(data.dirs.consens, data.name+".utemp")
    hhaplos = os.path.join(data.dirs.consens, data.name+".htemp")
    logfile = os.path.join(data.dirs.consens, "s6_cluster_stats.txt")

    ## parameters that vary by datatype 
    ## (too low of cov values yield too many poor alignments)
    strand = "plus"
    cov = ".90"
    if data.paramsdict["datatype"] == "gbs":
        strand = "both"
        cov = ".60"
    elif data.paramsdict["datatype"] == "pairgbs":
        strand = "both"
        cov = ".90"

    ## get call string. Thread=0 means all. 
    ## old userfield: -userfields query+target+id+gaps+qstrand+qcov" \
    cmd = [ip.bins.vsearch, 
           "-cluster_smallmem", cathaplos, 
           "-strand", strand, 
           "-query_cov", cov, 
           "-id", str(data.paramsdict["clust_threshold"]), 
           "-userout", uhaplos, 
           "-notmatched", hhaplos, 
           "-userfields", "query+target+qstrand", 
           "-maxaccepts", "1", 
           "-maxrejects", "0", 
           "-minsl", "0.5", 
           "-fasta_width", "0", 
           "-threads", "0", 
           "-fulldp", 
           "-usersort", 
           "-log", logfile]

    ## override reverse clustering option
    if noreverse:
        ##strand = " -leftjust "
        print(noreverse, "not performing reverse complement clustering")

    try:
        LOGGER.info(cmd)
        start = time.time()
        
        (dog, owner) = pty.openpty()
        proc = subprocess.Popen(cmd, stdout=owner, stderr=owner, 
                                     close_fds=True)
        done = 0
        while 1:
            dat = os.read(dog, 80192)
            if "Clustering" in dat:
                try:
                    done = int(dat.split()[-1][:-1])
                ## may raise value error when it gets to the end
                except ValueError:
                    pass
                ## break if done
                elapsed = datetime.timedelta(seconds=int(time.time()-start))
                progressbar(100, done, 
                    " clustering across     | {}".format(elapsed))
            ## catches end chunk of printing if clustering went really fast
            elif "Clusters:" in dat:
                LOGGER.info("ended vsearch tracking loop")
                break
            else:
                time.sleep(0.1)
        ## another catcher to let vsearch cleanup after clustering is done
        proc.wait()
        elapsed = datetime.timedelta(seconds=int(time.time()-start))
        progressbar(100, 100, 
                    " clustering across     | {}".format(elapsed))

    except subprocess.CalledProcessError as inst:
        raise IPyradWarningExit("""
        Error in vsearch: \n{}\n{}""".format(inst, subprocess.STDOUT))

    finally:
        ## progress bar
        elapsed = datetime.timedelta(seconds=int(time.time()-start))
        progressbar(100, 100, " clustering across     | {}".format(elapsed))
        #if data._headers:
        print("")
        data.stats_files.s6 = logfile
        ## cleanup processes
        del proc, dog, owner



def build_h5_array(data, samples, ipyclient):
    """ build full catgs file with imputed indels. """
    ## catg array of prefiltered loci (4-dimensional) aye-aye!
    ## this can be multiprocessed!! just sum arrays at the end
    ## but one big array will overload memory, so need to be done in slices

    ## sort to ensure samples will be in alphabetical order, tho they should be.
    samples.sort(key=lambda x: x.name)

    #############################tempororary
    uhandle = os.path.join(data.dirs.consens, data.name+".utemp")
    updf = pd.read_table(uhandle, header=None)
    ## add name and index columns to dataframe
    updf.loc[:, 3] = [i.rsplit("_", 1)[0] for i in updf[0]]
    ## create a column with only consens index
    updf.loc[:, 4] = [i.rsplit("_", 1)[1] for i in updf[0]]
    ## group by seed
    udic = updf.groupby(by=1, sort=True)
    ## get number of clusters
    data.nloci = sum(1 for _ in udic.groups.iterkeys())
    del updf, udic
    ################################


    ## get maxlen dim
    maxlen = data._hackersonly["max_fragment_length"]
    if any(x in data.paramsdict["datatype"] for x in ['pair', 'gbs']):
        maxlen *= 2

    ## open new h5 handle
    data.clust_database = os.path.join(
                                    data.dirs.consens, data.name+".clust.hdf5")
    io5 = h5py.File(data.clust_database, 'w')

    ## choose chunk optim size
    chunks = 100
    if data.nloci < 100:
        chunks = data.nloci
    if data.nloci > 10000:
        chunks = 1000
    if data.nloci > 200000:
        chunks = 2000
    if data.nloci > 500000:
        chunks = 5000
    data.chunks = chunks
    LOGGER.info("data.nloci is %s", data.nloci)
    LOGGER.info("chunks is %s", data.chunks)

    # ## very big data set
    # if (data.nloci > 100000) and len(data.samples.keys()) > 100:
    #     chunks = 200
    # ## very very big data set
    # if (data.nloci > 100000) and len(data.samples.keys()) > 200:
    #     chunks = 100


    ### Warning: for some reason increasing the chunk size to 5000 
    ### caused enormous problems in step7. Not sure why. hdf5 inflate error. 
    #if data.nloci > 100000:
    #    chunks = 5000        

    ## INIT FULL CATG ARRAY
    ## store catgs with a .10 loci chunk size
    supercatg = io5.create_dataset("catgs", (data.nloci, len(samples), maxlen, 4),
                                    dtype=np.uint32,
                                    chunks=(chunks, len(samples), maxlen, 4), 
                                    compression="gzip")
    supercatg.attrs["chunksize"] = chunks
    supercatg.attrs["samples"] = [i.name for i in samples]


    ## INIT FULL SEQS ARRAY
    ## array for clusters of consens seqs
    superseqs = io5.create_dataset("seqs", (data.nloci, len(samples), maxlen),
                                    dtype="|S1",
                                    chunks=(chunks, len(samples), maxlen), 
                                    compression='gzip')
    superseqs.attrs["chunksize"] = chunks
    superseqs.attrs["samples"] = [i.name for i in samples]

    ## allele count storage
    io5.create_dataset("nalleles", (data.nloci, len(samples)), 
                                 dtype=np.uint8,
                                 chunks=(chunks, len(samples)),
                                 compression="gzip")

    ## array for filter that will be applied in step7
    io5.create_dataset("duplicates", (data.nloci, ), dtype=np.bool)
    ## array for filter that will be applied in step7
    io5.create_dataset("indels", (data.nloci, ), dtype=np.uint16)
    ## array for pair splits locations
    io5.create_dataset("splits", (data.nloci, ), dtype=np.uint16)

    ## close the big boy
    io5.close()

    ## FILL SUPERCATG and fills dupfilter, indfilter, and nalleles
    multicat(data, samples, ipyclient)

    ## FILL SUPERSEQS and fills edges(splits) for paired-end data
    fill_superseqs(data, samples)

    ## set sample states
    for sample in samples:
        sample.stats.state = 6



## TODO: if we wanted to skip depths (and singlecats) can we if there's indels?
def multicat(data, samples, ipyclient):
    """
    Runs singlecat for each sample.
    For each sample this fills its own hdf5 array with catg data & indels. 
    ## maybe this can be parallelized. Can't right now since we pass it 
    ## an open file object (indels). Room for speed improvements, tho.
    """

    ## create parallel client
    ## it might be a good idea to limit the number of engines here based on 
    ## some estimate of the individual file sizes, to avoid memory limits.
    ## TODO: ------
    lbview = ipyclient.load_balanced_view()

    ## make a list of jobs
    jobs = {}
    for sidx, sample in enumerate(samples):
        jobs[sample.name] = lbview.apply(singlecat, [data, sample, sidx])
        LOGGER.info("submitting %s to singlecat", sample.name)

    ## set wait job until all finished. 
    start = time.time()
    
    ## create an empty job to queue up cleaning
    #async = lbview.apply(time.sleep, 0.01)
    cleaning = {}
    last_sample = 0
    cleaning[last_sample] = lbview.apply(time.sleep, 0.1)

    ## counters for progress bar
    allwait = len(jobs)
    fwait = 0
    cwait = 0

    ## loop until finished
    while 1:
        ## if any jobs have finished then do a process
        finish_sc = [i.ready() for i in jobs.values()]
        finish_cl = [i.ready() for i in cleaning.values()]

        elapsed = datetime.timedelta(seconds=int(time.time() - start))
        progressbar(allwait, fwait, 
                    " indexing clusters     | {}".format(elapsed))

        if any(finish_sc):
            ## clear job memory of finished jobs
            snames = jobs.keys()
            ## iterate over remaining samples/keys
            for sname in snames:
                ## if async not already finished/deleted
                if jobs[sname].completed:
                    if jobs[sname].successful():
                        LOGGER.info("cleanup here %s", cleaning)
                        ## track finished
                        fwait += 1
                        ## purge memory of the old one
                        del jobs[sname]                    
                        ## submit a clean up job. Can't start til after last one
                        with lbview.temp_flags(after=cleaning[last_sample]):
                            cleaning[sname] = lbview.apply(insert_and_cleanup, 
                                                           *[data, sname])
                        LOGGER.info("submitting %s to cleanup", sname)
                        last_sample = sname

                    else:
                        ## print error if something went wrong
                        meta = jobs[sname].metadata
                        if meta.error:
                            LOGGER.error('  sample %s did not finish', sname)
                            LOGGER.error("""\
                stdout: %s
                stderr: %s 
                error: %s""", meta.stdout, meta.stderr, meta.error)
                        del jobs[sname]

        ## but, while in singlecats loop, remove cleanups as they finish
        ## to avoid memory from climbing
        if any(finish_cl):
            snames = cleaning.keys()
            ## iterate over remaining samples/keys
            for sname in snames:
                if cleaning[sname].completed and cleaning[sname].successful():
                    cwait += 1
                    del cleaning[sname]

        ## if finished with singlecats, move on to next progress bar. 
        if not jobs.keys():
            break

        ## print progress
        time.sleep(0.1)

    ## print final progress
    elapsed = datetime.timedelta(seconds=int(time.time() - start))
    progressbar(20, 20,
        " indexing clusters     | {}".format(elapsed))
    print("")

    ## check each sample for success and enter into full DB
    start = time.time()

    while 1:
        elapsed = datetime.timedelta(seconds=int(time.time()-start))
        progressbar(allwait, max(0, cwait-1),
            " building database     | {}".format(elapsed))

        ## get finished
        finish_cl = [i.ready() for i in cleaning.values()]
        if any(finish_cl):
            snames = cleaning.keys()
            ## iterate over remaining samples/keys
            for sname in snames:
                if cleaning[sname].completed and cleaning[sname].successful():
                    cwait += 1
                    del cleaning[sname]

        ## if all finished then quit
        elapsed = datetime.timedelta(seconds=int(time.time()-start))
        progressbar(allwait, max(0, cwait-1),
            " building database     | {}".format(elapsed))

        if not cleaning.keys():
            break
        else:
            time.sleep(0.1)
    print("")

    ## remove indels array
    ifile = os.path.join(data.dirs.consens, data.name+".indels")
    if os.path.exists(ifile):
        os.remove(ifile)



def insert_and_cleanup(data, sname):
    """ 
    Result is a sample name returned by singlecat. This function loads 
    three tmp arrays saved by singlecat: dupfilter, indfilter, and indels, 
    and inserts them into the superfilters array and the catg array. 
    It is NOT run in parallel, but rather, sequentially, on purpose.
    If this is changed then the way the filters are filled needs to change.
    """
    ## grab supercatg from super and get index of this sample
    io5 = h5py.File(data.clust_database, 'r+')
    catg = io5["catgs"]
    nall = io5["nalleles"]
    sidx = list(catg.attrs["samples"]).index(sname)
    LOGGER.info("insert & cleanup : %s sidx: %s", sname, sidx)

    ## get individual h5 saved in locus order and with filters
    smp5 = os.path.join(data.dirs.consens, sname+".tmp.h5")
    ind5 = h5py.File(smp5, 'r')
    icatg = ind5["icatg"]
    inall = ind5["inall"]

    ## FILL SUPERCATG -- catg is chunked by nchunk loci
    chunk = catg.attrs["chunksize"]
    for chu in xrange(0, catg.shape[0], chunk):
        catg[chu:chu+chunk, sidx, ] += icatg[chu:chu+chunk]

    ## FILL allelic information here.
    for chu in xrange(0, catg.shape[0], chunk):
        nall[chu:chu+chunk, sidx] += inall[chu:chu+chunk]

    ## put in loci that were filtered b/c of dups [0] or inds [1]
    ## this is not chunked in any way, and so needs to be changed if we 
    ## later decide to have multiple samples write to the disk at once.
    dfilters = io5["duplicates"]
    dfilters[:] += ind5["dfilter"][:]

    ## read in the existing indels counter, line it up with this samples 
    ## indels per loc, and get the max at each locus.
    ifilters = io5["indels"]
    ifilters[:] = np.array([ifilters[:], ind5["ifilter"][:]]).max(axis=0)

    ## close h5s
    io5.close()
    ind5.close()

    ## clean up / remove individual h5 catg file
    if os.path.exists(smp5):
        os.remove(smp5)



## This is where indels are imputed
def singlecat(args):
    """ 
    Orders catg data for each sample into the final locus order. This allows
    all of the individual catgs to simply be combined later. They are also in 
    the same order as the indels array, so indels are inserted from the indel
    array that is passed in. 
    """
    ## parse args
    data, sample, sidx = args

    ## load utemp cluster hits as pandas data frame
    uhandle = os.path.join(data.dirs.consens, data.name+".utemp")
    updf = pd.read_table(uhandle, header=None)
    ## add name and index columns to dataframe
    updf.loc[:, 3] = [i.rsplit("_", 1)[0] for i in updf[0]]
    ## create a column with only consens index
    updf.loc[:, 4] = [i.rsplit("_", 1)[1] for i in updf[0]]
    ## group by seed
    udic = updf.groupby(by=1, sort=True)
    ## get number of clusters
    nloci = sum(1 for _ in udic.groups.iterkeys())

    ## get maxlen
    maxlen = data._hackersonly["max_fragment_length"]
    if any(x in data.paramsdict["datatype"] for x in ['pair', 'gbs']):
        maxlen *= 2

    ## INIT SINGLE CATG ARRAY
    ## create an h5 array for storing catg tmp for this sample
    ## size has nloci from utemp, maxlen from hackersdict
    smpio = os.path.join(data.dirs.consens, sample.name+".tmp.h5")
    if os.path.exists(smpio):
        os.remove(smpio)
    smp5 = h5py.File(smpio, 'w')
    icatg = smp5.create_dataset('icatg', (nloci, maxlen, 4), dtype=np.uint32)
    inall = smp5.create_dataset('inall', (nloci,), dtype=np.uint8)

    ## get catg and nalleles from step5. the shape of catg: (nconsens, maxlen)
    old_h5 = h5py.File(sample.files.database, 'r')
    catarr = old_h5["catg"][:]
    nall = old_h5["nalleles"][:]
    chunksize = data.chunks

    ## local filters to fill while filling catg array
    dfilter = np.zeros(nloci, dtype=np.bool)
    ifilter = np.zeros(nloci, dtype=np.uint16)

    ## create a local array to fill until writing to disk for write efficiency
    locatg = np.zeros((chunksize, maxlen, 4), dtype=np.uint32)
    lonall = np.zeros((chunksize,), dtype=np.uint8)

    ## 
    LOGGER.info("filling catg")
    step = iloc = 0
    for iloc, seed in enumerate(udic.groups.iterkeys()):
        ipdf = udic.get_group(seed)
        ask = ipdf.where(ipdf[3] == sample.name).dropna()

        ## write to disk after 1000 writes
        if not iloc % chunksize:
            icatg[step:iloc] = locatg[:]
            inall[step:iloc] = lonall[:]
            ## reset
            step = iloc
            locatg = np.zeros((chunksize, maxlen, 4), dtype=np.uint32)
            lonall = np.zeros((chunksize,), dtype=np.uint8)

        ## fill local array one at a time
        if ask.shape[0] == 1: 
            ## if multiple hits of a sample to a locus then it is not added
            ## to the locus, and instead the locus is masked for exclusion
            ## using the filters array.
            locatg[iloc-step] = catarr[int(ask[4]), :icatg.shape[1], :]
            lonall[iloc-step] = nall[int(ask[4]),]
            #icatg[iloc] = catarr[int(ask[4]), :icatg.shape[1], :]
        elif ask.shape[0] > 1:
            ## store that this cluster failed b/c it had duplicate samples. 
            dfilter[iloc] = True

    ## write the leftover chunk 
    icatg[step:iloc] = locatg[:icatg[step:iloc].shape[0]]
    inall[step:iloc] = lonall[:inall[step:iloc].shape[0]]    

    ## store dfilter and clear memory
    smp5.create_dataset("dfilter", data=dfilter)
    del locatg
    del lonall

    LOGGER.info("filling seeds")
    ## for each locus in which Sample was the seed. This writes quite a bit
    ## slower than the local setting
    seedmatch1 = (sample.name in i for i in udic.groups.keys())
    seedmatch2 = (i for i, j in enumerate(seedmatch1) if j)
    LOGGER.info("seedmatching")
    for iloc in seedmatch2:
        sfill = int(udic.groups.keys()[iloc].split("_")[-1])
        icatg[iloc] = catarr[sfill, :, :]
        inall[iloc] = nall[sfill]
    LOGGER.info("done seedmatching")

    ## close the old hdf5 connections
    old_h5.close()

    ## clear memory for hit map
    del udic
    del updf

    ## get indel locations for this sample
    ipath = os.path.join(data.dirs.consens, data.name+".indels")
    indh5 = h5py.File(ipath, 'r')
    indels = indh5["indels"][sidx, :, :]

    tmpstart = time.time()
    LOGGER.info("loading indels for %s %s, %s", 
                sample.name, sidx, np.sum(indels[:10]))
    ## insert indels into new_h5 (icatg array) which now has loci in the same
    ## order as the final clusters from the utemp file
    for iloc in xrange(icatg.shape[0]):
        ## indels locations
        indidx = np.where(indels[iloc, :])[0]
        #LOGGER.info("indidx %s, len %s", indidx.shape, len(indidx))
        if np.any(indidx):
            ## store number of indels for this sample at this locus
            ifilter[iloc] = len(indidx)

            ## insert indels into catg array
            newrows = icatg[iloc].shape[0] + len(indidx)
            not_idx = np.array([k for k in range(newrows) if k not in indidx])
            ## create an empty new array with the right dims
            newfill = np.zeros((newrows, 4), dtype=icatg.dtype)
            ## fill with the old vals leaving the indels rows blank
            newfill[not_idx, :] = icatg[iloc]
            ## store new data into icatg
            icatg[iloc] = newfill[:icatg[iloc].shape[0]]

    elapsed = datetime.timedelta(seconds=int(time.time()- tmpstart))
    LOGGER.info("how long to do indels for %s %s", 
                sample.name, elapsed)

    ## put filteres into h5 object
    smp5.create_dataset("ifilter", data=ifilter)

    ## close the new h5 that was written to
    smp5.close()
    indh5.close()

    ## clear memory
    del indels

    ## return name for
    return sample.name



def fill_superseqs(data, samples):
    """ 
    Fills the superseqs array with seq data from cat.clust 
    and fill the edges array with information about paired split locations.
    """

    ## load super to get edges
    io5 = h5py.File(data.clust_database, 'r+')
    superseqs = io5["seqs"]
    splits = io5["splits"]

    ## samples are already sorted
    snames = [i.name for i in samples]
    ## get maxlen again
    maxlen = data._hackersonly["max_fragment_length"]
    if any(x in data.paramsdict["datatype"] for x in ['pair', 'gbs']):
        maxlen *= 2

    ## data has to be entered in blocks
    infile = os.path.join(data.dirs.consens, data.name+"_catclust.gz")
    clusters = gzip.open(infile, 'r')
    pairdealer = itertools.izip(*[iter(clusters)]*2)

    ## iterate over clusters
    chunksize = superseqs.attrs["chunksize"]
    done = 0
    iloc = 0
    cloc = 0
    chunkseqs = np.zeros((chunksize, len(samples), maxlen), dtype="|S1")
    chunkedge = np.zeros((chunksize), dtype=np.uint16)

    while 1:
        try:
            done, chunk = clustdealer(pairdealer, 1)
        except IndexError:
            raise IPyradError("clustfile formatting error in %s", chunk)    
        if done:
            break

        ## if chunk is full put into superseqs and reset counter
        if cloc == chunksize:
            superseqs[iloc-cloc:iloc] = chunkseqs
            splits[iloc-cloc:iloc] = chunkedge
            ## reset chunkseqs, chunkedge, cloc
            cloc = 0
            chunkseqs = np.zeros((chunksize, len(samples), maxlen), dtype="|S1")
            chunkedge = np.zeros((chunksize), dtype=np.uint16)

        ## get seq and split it
        if chunk:
            fill = np.zeros((len(samples), maxlen), dtype="|S1")
            fill.fill("N")
            piece = chunk[0].strip().split("\n")
            names = piece[0::2]
            seqs = np.array([list(i) for i in piece[1::2]])
            ## fill in the separator if it exists
            separator = np.where(np.all(seqs == "n", axis=0))[0]
            if np.any(separator):
                chunkedge[cloc] = separator.min()

            ## fill in the hits
            shlen = seqs.shape[1]
            for name, seq in zip(names, seqs):
                sidx = snames.index(name.rsplit("_", 1)[0])
                fill[sidx, :shlen] = seq

            ## PUT seqs INTO local ARRAY 
            chunkseqs[cloc] = fill

        ## increase counters
        cloc += 1
        iloc += 1

    ## write final leftover chunk
    superseqs[iloc-cloc:,] = chunkseqs[:cloc]
    splits[iloc-cloc:] = chunkedge[:cloc]

    ## close super
    io5.close()

    ## edges is filled with splits for paired data.
    LOGGER.info("done filling superseqs")

    ## close handle
    clusters.close()



## TODO: This could use to be parallelized...
def build_reads_file(data, ipyclient):
    """ 
    Reconstitutes clusters from .utemp and htemp files and writes them 
    to chunked files for aligning in muscle. Return a dictionary with 
    seed:hits info from utemp file.
    """
    ## parallel client
    ## TODO, THIS CAN BE PARALLELIZED; just split it into chunks of seeds   
    ## but it's not tooooo slow at the moment. 
    lbview = ipyclient.load_balanced_view()
    start = time.time()

    elapsed = datetime.timedelta(seconds=int(time.time()-start))
    progressbar(20, 0,
        " building clusters     | {}".format(elapsed))

    LOGGER.info("building reads file -- loading utemp file into mem")
    ## read in cluster hits as pandas data frame
    uhandle = os.path.join(data.dirs.consens, data.name+".utemp")
    updf = pd.read_table(uhandle, header=None)

    ## load full fasta file into a Dic
    LOGGER.info("loading full _catcons file into memory")
    conshandle = os.path.join(data.dirs.consens, data.name+"_catcons.tmp")
    consdf = pd.read_table(conshandle, delim_whitespace=1, 
                           header=None, compression='gzip')
    printstring = "{:<%s}    {}" % max([len(i) for i in set(consdf[0])])
    consdic = {i:j for i, j in \
                    zip(\
                        itertools.chain(*consdf[::2].values.tolist()), 
                        itertools.chain(*consdf[1::2].values.tolist())
                    )
               }

    ## make an tmpout directory and a printstring for writing to file
    tmpdir = os.path.join(data.dirs.consens, data.name+"-tmpaligns")
    if not os.path.exists(tmpdir):
        os.mkdir(tmpdir)

    ## groupby index 1 (seeds) 
    groups = updf.groupby(by=1, sort=False)

    ## a chunker for writing every N
    optim = 100
    if len(groups) < 100:
        optim = len(groups)
    if len(groups) > 10000:
        optim = 1000
    if len(groups) > 200000:
        optim = 2000
    if len(groups) > 500000:
        optim = 5000
    #if len(groups) > 2000:
    #    optim = len(groups) // 10

    ## get seqs back from consdic
    clustbits = []
    locilist = []
    loci = 0

    LOGGER.info("building reads file -- loading building loci")
    tots = len(set(updf[1].values))

    ## iterate over seeds and add in hits seqs
    for seed in set(updf[1].values):
        ## get dataframe for this locus/group (gdf) 
        gdf = groups.get_group(seed)
        ## set seed name and sequence
        seedseq = consdic.get(">"+seed)
        names = [">"+seed]
        seqs = [seedseq]
        ## iterate over group dataframe (gdf) and add hits names and seqs
        ## revcomp the hit if not '+' in the df.
        for i in gdf.index:
            hit = gdf[0][i]
            names.append(">"+hit)
            if gdf[2][i] == "+":
                seqs.append(consdic[">"+hit])
            else:
                seqs.append(fullcomp(consdic[">"+hit][::-1]))

        ## append the newly created locus to the locus list
        locilist.append("\n".join([printstring.format(i, j) \
                        for i, j in zip(names, seqs)]))
        loci += 1

        ## print progress
        elapsed = datetime.timedelta(seconds=int(time.time()-start))
        progressbar(tots, loci,
            " building clusters     | {}".format(elapsed))

        ## if enough loci have finished write to file to clear the mem
        if not loci % optim:
            ## a file to write results to
            handle = os.path.join(tmpdir, "tmp_"+str(loci - optim))
            with open(handle, 'w') as tmpout:
                tmpout.write("\n//\n//\n".join(locilist)+"\n//\n//\n")
                locilist = []
                clustbits.append(handle)

    ## write the final remaining to file
    if locilist:
        handle = os.path.join(tmpdir, "tmp_"+str(loci - len(locilist)))
        with open(handle, 'w') as tmpout:
            tmpout.write("\n//\n//\n".join(locilist)+"\n//\n//\n")
            clustbits.append(handle)

    elapsed = datetime.timedelta(seconds=int(time.time()-start))
    progressbar(100, 100, 
        " building clusters     | {}".format(elapsed))
    print("")

    ## cleanup
    del consdic, consdf, updf

    ## return stuff
    return clustbits, loci



## This is slow currently, high memory, 
def build_input_file(data, samples, randomseed):
    """ 
    Make a concatenated consens file with sampled alleles (no RSWYMK/rswymk). 
    Orders reads by length and shuffles randomly within length classes
    """

    ## get all of the consens handles for samples that have consens reads
    conshandles = list(itertools.chain(*[samp.files.consens \
                                         for samp in samples if \
                                         samp.stats.reads_consens]))
    conshandles.sort()
    assert conshandles, "no consensus files found"

    ## concatenate all of the consens files
    cmd = ['cat'] + glob.glob(os.path.join(data.dirs.consens, '*.consens.gz'))
    allcons = os.path.join(data.dirs.consens, data.name+"_catcons.tmp")
    LOGGER.debug(" ".join(cmd))
    with open(allcons, 'w') as output:
        call = subprocess.Popen(cmd, stdout=output)
        call.communicate()

    ## a string of sed substitutions for temporarily replacing hetero sites    
    subs = ["/>/!s/W/A/g", "/>/!s/w/A/g", "/>/!s/R/A/g", "/>/!s/r/A/g", 
            "/>/!s/M/A/g", "/>/!s/m/A/g", "/>/!s/K/T/g", "/>/!s/k/T/g", 
            "/>/!s/S/C/g", "/>/!s/s/C/g", "/>/!s/Y/C/g", "/>/!s/y/C/g"]
    subs = ";".join(subs)

    ## impute pseudo-haplo information to avoid mismatch at hetero sites
    ## the read data with hetero sites is put back into clustered data later
    cmd1 = ["gunzip", "-c", allcons]
    cmd2 = ["sed", subs]

    proc1 = subprocess.Popen(cmd1, stdout=subprocess.PIPE)
    proc2 = subprocess.Popen(cmd2, stdin=proc1.stdout, stdout=subprocess.PIPE)

    allhaps = open(allcons.replace("_catcons.tmp", "_cathaps.tmp"), 'w')
    LOGGER.debug(" ".join(cmd1))
    proc1 = subprocess.Popen(cmd1, stdout=subprocess.PIPE)
    allhaps = allcons.replace("_catcons.tmp", "_cathaps.tmp")
    with open(allhaps, 'w') as output:
        LOGGER.debug(" ".join(cmd2))
        proc2 = proc2 = subprocess.Popen(cmd2, stdin=proc1.stdout, stdout=output) 
        proc2.communicate()
    proc1.stdout.close()

    ## now sort the file using vsearch
    allsort = allcons.replace("_catcons.tmp", "_catsort.tmp")  
    cmd1 = [ipyrad.bins.vsearch, "--sortbylength", allhaps, 
            "--fasta_width", "0", "--output", allsort]
    LOGGER.debug(" ".join(cmd1))
    proc1 = subprocess.Popen(cmd1)
    proc1.communicate()

    ## shuffle sequences within size classes
    random.seed(randomseed)

    allshuf = allcons.replace("_catcons.tmp", "_catshuf.tmp")      
    outdat = open(allshuf, 'w')
    indat = open(allsort, 'r')
    idat = itertools.izip(iter(indat), iter(indat))
    done = 0

    chunk = [idat.next()]
    while not done:
        ## grab 2-lines until they become shorter (unless there's only one)
        oldlen = len(chunk[-1][-1])

        while 1:
            try:
                dat = idat.next()
            except StopIteration:
                done = 1
                break
            if len(dat[-1]) == oldlen:
                chunk.append(dat)
            else:
                ## send the last chunk off to be processed
                random.shuffle(chunk)
                outdat.write("".join(itertools.chain(*chunk)))
                ## start new chunk
                chunk = [dat]
                break

    ## do the last chunk
    random.shuffle(chunk)    
    outdat.write("".join(itertools.chain(*chunk)))

    indat.close()
    outdat.close()




def run(data, samples, noreverse, force, randomseed, ipyclient):
    """ 
    Master function to run :
     1. build input file, 2. cluster, 3. split clusters into bits, 
     4. align bits, 5. build h5 array. 
    """

    ## clean the slate
    if os.path.exists(data.clust_database):
        os.remove(data.clust_database)

    ## parallel
    lbview = ipyclient.load_balanced_view()
    start = time.time()
    
    # make file with all samples reads    
<<<<<<< HEAD
    # binput = lbview.apply(build_input_file, *[data, samples, randomseed])
    # while not binput.ready():
    #     elapsed = datetime.timedelta(seconds=int(time.time()-start))
    #     progressbar(100, 0, 
    #         " concat/shuffle input  | {}".format(elapsed))
    #     time.sleep(0.5)
    # elapsed = datetime.timedelta(seconds=int(time.time()-start))
    # progressbar(100, 100, 
    #     " concat/shuffle input  | {}".format(elapsed))
    # print("")

    # ## call vsearch
    # #cluster(data, noreverse, ipyclient)

    # # # build consens clusters and returns chunk handles to be aligned
=======
    binput = lbview.apply(build_input_file, *[data, samples, randomseed])
    while not binput.ready():
        elapsed = datetime.timedelta(seconds=int(time.time()-start))
        progressbar(100, 0, 
            " concat/shuffle input  | {}".format(elapsed))
        time.sleep(0.5)
    elapsed = datetime.timedelta(seconds=int(time.time()-start))
    progressbar(100, 100, 
        " concat/shuffle input  | {}".format(elapsed))
    print("")

    ## call vsearch
    cluster(data, noreverse, ipyclient)

    # # build consens clusters and returns chunk handles to be aligned
>>>>>>> fc41919b
    clustbits, nloci = build_reads_file(data, ipyclient)
    data.nloci = nloci

    ## muscle align the consens reads and creates hdf5 indel array
    LOGGER.info("muscle alignment & building indel database")
    multi_muscle_align(data, samples, clustbits, ipyclient)

    ## builds the final HDF5 array which includes three main keys
    ## /catg -- contains all indiv catgs and has indels inserted
    ##   .attr['samples'] = [samples]
    ## /filters -- filled for dups, left empty for others until step 7.
    ##   .attr['filters'] = [f1, f2, f3, f4, f5]
    ## /seqs -- contains the clustered sequence data as string arrays
    ##   .attr['samples'] = [samples]
    ## /edges -- gets the paired split locations for now.
    ## /snps  -- left empty for now
    LOGGER.info("building full database")    
    ## calls singlecat func inside
    build_h5_array(data, samples, ipyclient)

    ## do we need to load in singleton clusters?
    ## invarcats()
    ## invarcats()


if __name__ == "__main__":

    ## get path to test dir/ 
    ROOT = os.path.realpath(
       os.path.dirname(
           os.path.dirname(
               os.path.dirname(__file__)
               )
           )
       )

    ## run test on pairgbs data1
    # TEST = ip.load.load_assembly(os.path.join(\
    #                      ROOT, "tests", "Ron", "Ron"))
    # TEST.step6(force=True)
    # print(TEST.stats)

    ## run test on pairgbs data1
    # TEST = ip.load.load_assembly(os.path.join(\
    #                      ROOT, "tests", "test_pairgbs", "test_pairgbs"))
    # TEST.step6(force=True)
    # print(TEST.stats)

    ## run test on rad data1
    #TEST = ip.load.load_assembly(os.path.join(\
    #                     ROOT, "tests", "test_rad", "data1"))
    #TEST.step6(force=True)
    #print(TEST.stats)

    ## load test data (pairgbs)
    DATA = ip.load_json(
         "/home/deren/Documents/RADmissing/rad1/half_min4.json")
    #SAMPLES = DATA.samples.values()

    # ## run step 6
    DATA.step6(force=True)

<|MERGE_RESOLUTION|>--- conflicted
+++ resolved
@@ -1121,23 +1121,6 @@
     start = time.time()
     
     # make file with all samples reads    
-<<<<<<< HEAD
-    # binput = lbview.apply(build_input_file, *[data, samples, randomseed])
-    # while not binput.ready():
-    #     elapsed = datetime.timedelta(seconds=int(time.time()-start))
-    #     progressbar(100, 0, 
-    #         " concat/shuffle input  | {}".format(elapsed))
-    #     time.sleep(0.5)
-    # elapsed = datetime.timedelta(seconds=int(time.time()-start))
-    # progressbar(100, 100, 
-    #     " concat/shuffle input  | {}".format(elapsed))
-    # print("")
-
-    # ## call vsearch
-    # #cluster(data, noreverse, ipyclient)
-
-    # # # build consens clusters and returns chunk handles to be aligned
-=======
     binput = lbview.apply(build_input_file, *[data, samples, randomseed])
     while not binput.ready():
         elapsed = datetime.timedelta(seconds=int(time.time()-start))
@@ -1153,7 +1136,6 @@
     cluster(data, noreverse, ipyclient)
 
     # # build consens clusters and returns chunk handles to be aligned
->>>>>>> fc41919b
     clustbits, nloci = build_reads_file(data, ipyclient)
     data.nloci = nloci
 
