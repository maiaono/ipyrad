#!/usr/bin/env python2.7

""" Apply filters and write output files. The basic body plan of this
code is as follows:
  * Read in the final aligned clusters file
  * Make sizeable chunks of loci
  * Distribute these chunks to parallel filters
  * Combine output of parallel filters into final loci file
  * Write out the output in full vcf format
"""

from __future__ import print_function

import numpy as np
import itertools
import tempfile
import h5py
import gzip
import os
import gzip
import tempfile
import itertools
import numpy as np
from collections import Counter
from ipyrad.file_conversion import *

import logging
LOGGER = logging.getLogger(__name__)

## List of all possible output formats. This is global because it's
## referenced by assembly.py and also paramsinfo. Easier to have it
## centralized.
OUTPUT_FORMATS = ['alleles', 'phy', 'nex', 'snps', 'vcf', 'usnps',
                  'str', 'geno', 'treemix', 'migrate', 'gphocs']


def run(data, samples, force, ipyclient):
    """ Check all samples requested have been clustered (state=6), 
    make output directory, then create the requested outfiles.
    """
    if any([i.stats.state <= 6 for i in samples]):
        print("  Step 7: Not all samples are aligned.")
        print("  Here are states for all the samples requested:")
        for i in samples:
            print("\t{}\t=\t{}".format(i.name, str(i.stats.state)))
        print("  All samples should be in state 6 for writing outfiles. "\
               +"Try rerunning step6()")
        ## TODO: Bail out here? Probably not good to write out data
        ## if all the requested samples don't exist.

    ## prepare dirs
    data.dirs.outfiles = os.path.join(data.dirs.working, "outfiles")
    if not os.path.exists(data.dirs.outfiles):
        os.mkdir(data.dirs.outfiles)

    LOGGER.info("Applying filters")
    ## Apply filters to supercatg and superhdf5 and write vcf
    filter_all_clusters(data, samples, ipyclient)

    LOGGER.info("Make .loci from filtered .vcf")
    ## Make .loci from the filtered vcf
    #vcf2loci.make(data, samples)

    LOGGER.info("Convert .loci to all requested output file formats")
    ## Make all requested outfiles from the filtered .loci file
    make_outfiles(data, samples, force)



def filter_all_clusters(data, samples, ipyclient):
    """ Read in the catclust.gz aligned clusters and the HDF5 supercatg
    database. Run through and filter each cluster

    Modelled on cluster_within.multi_muscle_align
    """
    ## create loadbalanced ipyclient
    lbview = ipyclient.load_balanced_view()

    ## Find optim cluster size
    ## TODO: Improve this, it's naive.
    optim = np.mean(data.stats["reads_consens"])/10

    ## Split dataset into chunks
    ## tmpnames holds the list of tmpfile names so we can rejoin them at the end
    tmpnames = []
    try:
        clustfile = os.path.join(data.dirs.consens, data.name+"_catclust.gz")
        with gzip.open(clustfile, 'rb') as clustio:

            ## write optim clusters to each tmp file
            inclusts = iter(clustio.read().strip().split("//\n//\n"))
            grabchunk = list(itertools.islice(inclusts, optim))
            while grabchunk:
                with tempfile.NamedTemporaryFile('w+b',
                                                 delete=False,
                                                 dir=data.dirs.outfiles,
                                                 prefix=data.name+"_",
                                                 suffix='.chunk') as out:
                    out.write("//\n//\n".join(grabchunk))
                tmpnames.append(out.name)
                grabchunk = list(itertools.islice(inclusts, optim))

        ## Distribute chunks to parallel filter processes

        ## create job queue
        submitted_args = []
        for fname in tmpnames:
            submitted_args.append([data, samples, fname])

        ## run filter_stacks on all tmp files            
        results = lbview.map_async(filter_stacks, submitted_args)
        results.get()

        ## Concatenate filtered tmp files into final vcf/loci
        outvcf = os.path.join(data.dirs.outfiles, data.name+".full.vcf")
        make_vcfheader(data, samples, outvcf)

        with open(outvcf, 'wb') as out:
            for fname in tmpnames:
                with open(fname) as infile:
                    out.write(infile.read())

        ## Gather tmp loci files
        outloci = os.path.join(data.dirs.outfiles, data.name+".loci")
        with open(outloci, 'wb') as out:
            for fname in tmpnames:
                with open(fname.replace("chunk", "loci")) as infile:
                    out.write(infile.read())

    except Exception as inst:
        LOGGER.warn(inst)
        raise

    finally:
        ## still delete tmpfiles if job was interrupted
        ## fname - catclust.gz tmp files
        ## loc_name - tmp loci chunks
        for fname in tmpnames:
            if os.path.exists(fname):
                os.remove(fname)
            loc_name = fname.replace("chunk", "loci")
            if os.path.exists(loc_name):
                os.remove(loc_name)
        del lbview

<<<<<<< HEAD
def filter_stacks(args):
=======

def filter_stacks(data, samples, fname):
>>>>>>> 1a73f9c0
    """ Filter one chunk of stacks and write out .tmp vcf/loci files
    This function runs in parallel, reads in a chunk of the stacks of reads,
    applies user specified filters, and writes out a tmp vcf style file of 
    the results.

    The design of the filtering steps intentionally sacrifices some performance
    for an increase in readability, and extensibility. Calling multiple filter
    functions ends up running through the sequences per stack several times, 
    but I felt this design made more sense, and also will easily allow us to
    add more filters in the future.
    """
    data, samples, fname = args

    ##mbda x: "_".join(x[0]. Read in chunk file
    ## info about filtered loci do we want?
    try:
        with open(fname) as infile:
            loci = infile.read().split("//\n//\n")

<<<<<<< HEAD
        ## Filter out the all the extraneous stuff after the sample name
        ## Locus names are of the form "samplename_4532", so we split on the
        ## underscore and return everything but the last element
        ## There's a better way to handle this by testing substring of data.sample names
        ##
        ## Converts each locus into a list of piars for name and sequence
        for i, loc in enumerate(loci):
            seqs = itertools.izip(*[iter(loc.split())]*2)
            loci[i] = map(lambda x: ("_".join(x[0].split("_")[:-1]), x[1]), seqs)
            ## Old way
            #loci[i] = "".join(map(lambda x: "_".join(x[0].split("_")[:-1]) + "\n" + x[1] + "\n", seqs))

        ## Apply various filters
        loci = filter_excludes(data, loci)
        #LOGGER.debug("loci out after excludes - {}".format(loci))
        loci = filter_duplicates(data, loci)
        #LOGGER.debug("loci out after dupes - {}".format(loci))
        loci = filter_minsamp(data, loci)
        #LOGGER.debug("loci out after minsamp - {}".format(loci[0]))
        loci = filter_maxhet(data, loci)
        #LOGGER.debug("loci out after maxhet - {}".format(loci))
        loci = filter_maxindels(data, loci)
        #LOGGER.debug("loci out after indels - {}".format(loci))
        loci = filter_maxSNP(data, loci)
        #LOGGER.debug("loci out after maxSNP - {}".format(loci[0]))

    except Exception as e:
        ## Do something real here
        LOGGER.warn(e)
        raise

    ## Write out .tmp loci
    write_tmp_loci(data, loci, fname)
=======
    finally:
        pass

    ## Apply various filters
    loci = filter_excludes(data, loci)
    loci = filter_minsamp(data, loci)
    loci = filter_maxSNP(data, loci)
    loci = filter_maxhet(data, loci)
    loci = filter_maxindels(data, loci)
>>>>>>> 1a73f9c0

    ## Write out .tmp vcf
    #write_tmp_vcf(data, loci, fname)



def filter_excludes(data, loci):
    """ Remove excludes and outgroups
    """
    ## Get all the samples to exclude. The 'or' conditional is a hack to account
    ## for the fact that paramsdict may either be an empty string or a list of
    ## names to exclude. List and "" don't append right, so if you do this 'or'
    ## and either of the lists is empty you'll get ["", "1B_0"]
    excludes = (data.paramsdict["excludes"] or [""]) \
                + (data.paramsdict["outgroups"] or [""])
    LOGGER.info("Excluding these individuals - {}".format(excludes))

    count = 0
    for i, loc in enumerate(loci):

        ## Get the count of excludes for logging/stats
        count += len(filter(lambda x: x[0] in excludes, loc))
 
        ## Actually filter the little buggers
        loci[i] = filter(lambda x: x[0] not in excludes, loc)

    LOGGER.info("Filterered exclude/outgroup sequences - {}".format(count))
    return loci

def filter_duplicates(data, loci):
    """ Don't allow multiple sequences from the same individual in a locus.
    """
    count = 0
    for i, loc in enumerate(loci):
        names = [x[0] for x in loc]

        ## set() dereplicates duplicate elements, so if len() is longer
        ## than set(len()) it means there was a dupe
        if len(names) > len(set(names)):
            loc = []
            count +=1 

    loci = filter(lambda x: x != [], loci)

    LOGGER.info("Filterered duplicates - {}".format(count))
    return loci


<<<<<<< HEAD
=======

>>>>>>> 1a73f9c0
def filter_minsamp(data, loci):
    """ Filter minimum # of samples per locus
    """
    minsamp = data.paramsdict["minsamp"]
    
    count = 0
    for i, loc in enumerate(loci):
        nseqs = len([x[0] for x in loc])
        if nseqs < minsamp:
            loci[i] = []
            count += 1

    ## Filter out the empty lists left in the wake
    loci = filter(lambda x: x != [], loci)

    LOGGER.info("Filterered minsamp - {}".format(count))

    return loci


<<<<<<< HEAD
=======

>>>>>>> 1a73f9c0
def filter_maxSNP(data, loci):
    """ Filter max # of SNPs per locus. Do R1 and R2 separately if PE. Also generate
    and append the snpsite line for the .loci format.
    """
    maxSNPS1 = data.paramsdict["max_SNPs_locus"]

    count = 0
    for i, loc in enumerate(loci):

## PE is broken for now, or it just does it as one big locus
##        if "pair" in data.paramsdict["datatype"]:
##            ## Set the values of max SNPs for R1 and R2 potentially separately. If only 
##            ## one value of max_SNPs_locus is set in paramsdict then use this value for R1 and R2
##            try:
##                maxSNPS2 = data.paramsdict["max_SNPS_locus"][1]
##            except AttributeError as e:
##                maxSNPS2 = maxSNPS1
##
##          loc2 = loc.split("SSSS")
##            nsnps, snpsites = count_snps(loc)

        ## Just pass in the list of sequences
        ## return is the # of snps and a .loci formatted string of snp positions
        seqs = [x[1] for x in loc]
        nsnps, snpsites = count_snps(seqs)

        LOGGER.debug("snpsites - {}".format(snpsites))
        if nsnps > maxSNPS1:
            loci[i] = []
            count += 1

        else:
            loci[i].append(snpsites)

    ## Filter out the empty lists left in the wake
    loci = filter(lambda x: x != [], loci)

    LOGGER.info("Filterered maxSNPs - {}".format(count))
    return loci


<<<<<<< HEAD
=======

>>>>>>> 1a73f9c0
def filter_maxhet(data, loci):
    """ Filter max shared heterozygosity per locus
    """
    ## TODO: Figure out how to handle the 'SSSS' PE separator,
    ## cuz right now this is going to filter out all non merged
    ## PE reads....

    ## maxHet can be either an absolute value or a proportion.
    ## Since loci can be of different lengths we have to set
    ## it differently for each locus
    maxHet = data.paramsdict["max_shared_heterozygosity"]

    count = 0
    for i, loc in enumerate(loci):

        ## Pass the list of sequences to count_polymorphic_sites,
        ## which returns a list of counts per sequence.
        seqs = [x[1] for x in loc]
        nhets = count_shared_polymorphisms(seqs)

        ## Set the right value for maxHet
        if isinstance(maxHet, float):
            maxHet = int(maxHet * len(loc))

        ## Filter if any sequence has too many heterozygous sites
        if max(nhets) > maxHet:
            count += 1
            loci[i] = []

    ## Filter out the empty lists left in the wake
    loci = filter(lambda x: x != [], loci)

    LOGGER.info("Filterered max shared heterozygosity- {}".format(count))
    return loci

def filter_maxindels(data, loci):
    """ Filter max # of indels per locus
    """

    ## TODO: Fix this to evaluate PE reads individually
    maxIndel = data.paramsdict["max_Indels_locus"]

    count = 0
    for i, loc in enumerate(loci):
        ## Get just the sequences
        seqs = [x[1] for x in loci]
        ## Make counters for each sequence
        counts = [Counter(i) for i in seqs]
        ## If any sequence has more than the allowable # of indels then toss it
        if any([x["-"] > maxIndel for x in counts]):
            loci[i] = []
            count += 1

    ## Filter out the empty lists left in the wake
    loci = filter(lambda x: x != [], loci)

    LOGGER.info("Filterered max indels- {}".format(count))
    return loci

<<<<<<< HEAD
## This isn't being used
=======

>>>>>>> 1a73f9c0
def loci_from_unfilteredvcf(data, samples, force):
    """ Read in the unfiltered vcf and supercatg from step6. Apply filters for
    coverage, heterozygosity, number of snps, etc. Write out .loci to output 
    directory """
    ## get unfiltered vcf handle
    unfiltered_vcf = os.path.join(data.dirs.consens, data.name+".vcf")

    supercatg = h5py.File(data.database, 'r')

    # Do filtering: max_shared_heterozygosity, minsamp, maxSNP, etc.
    finalfilter(data, samples, supercatg, unfiltered_vcf)

    ## Write out .loci
    locifile = os.path.join(data.dirs.outfiles, data.name+".loci")


def make_outfiles( data, samples, force ):
    """ Get desired formats from paramsdict and write files to outfiles directory """

    ## Read in the input .loci file that gets transformed into all output formats
    locifile = os.path.join( data.dirs.outfiles, data.name+".loci" )

    for filetype in data.paramsdict["output_formats"]:
        LOGGER.info( "Doing - ", filetype )

        # phy & nex come from loci2phynex
        if filetype in ["phy", "nex"]:
            filetype = "phynex"
        # All these file types come from loci2SNP
        elif filetype in ["snps", "usnps", "str", "geno"]:
            filetype = "SNP"

        ## Everything else has its own loci2*.py conversion file.
        ## Get the correct module for this filetype
        ## globals() here gets the module name, and then we can call
        ## the .make() function. This is a little tricky.
        format_module = globals()[ "loci2"+filetype ]

        ## do the call to make the new file format
        format_module.make( data, samples )

## Utility subfunctions
def count_shared_polymorphisms(seqs):
    """ Count the number of shared polymorphic sites at every base in a locus. If any 
    base contains too may shared polymorphisms (paramsdict[max_shared_heterozygosity])
    then we'll throw out the whole locus.
    Input is a list of sequences, output is a list of ints representing counts
    of shared polyorphisms per base
    """
    ## Transpose the lost of seqs, so we now have a list of bases at each locus.
    ## Stacks of sequences should always be the same length, but if they aren't
    ## we'll protect by filling with N's, rather than truncating, which is what zip()
    ## would do.
    ## Makes a list of counters for each stack of bases of this locus
    stacks = [Counter(i) for i in itertools.izip_longest(*seqs, fillvalue="N")]

    ## This is maybe 20% too clever, but i wanted to do it with list comprehension,
    ## so here we are. Read this as "At each base get the max number of counts of any
    ## ambiguity code". Below y.items is a counter for each position, and x[0] is the counter
    ## key, x[1] is the count for that key. Another stupid thing is that max() in python 2.7
    ## doesn't handle empty lists, so there's this trick max(mylist or [0]), empty list
    ## evaluates as false, so it effectively defaults max({}) = 0.
    max_counts = [max([x[1] for x in y.items() if x[0] in "RYSWKM"] or [0]) for y in stacks]

    return max_counts

def count_snps(seqs):
    count = 0

    ## As long as we're ripping through looking for snps, keep track of the snp array
    ## to output to the .loci file
    snpsite = [" "]*len(seqs[0])

    ## Transpose to make stacks per base, same as count_shared_polymorphisms
    ## so see that function for more explicit documentation.
    stacks = [Counter(i) for i in itertools.izip_longest(*seqs, fillvalue="N")]

    ## At each stack, if the length of the counter is > 1 then its a snp
    for i, stack in enumerate(stacks):
        if len(stack) > 1:
            LOGGER.debug("Got a snp {}".format(stack))
            ## Count the number of keys that occur once, these are autapomorphies
            autapomorphies = stack.values().count(1)

            LOGGER.debug("Autapomorphies - {}".format(autapomorphies))
            ## If the number of autapomporphies is one less than the total length
            ## of the counter then this is still a parsimony uninformative site.                
            if autapomorphies == (len(stack) - 1):
                snpsite[i] = "-"
            ## If not then it is a parsimony informative site
            else:
                snpsite[i] = "*"

    ## When you're done, rip through the snpsite string and count snp markers "*" & "-"
    nsnps = sum(1 for x in snpsite if x in "*-")

    ## Just return the snpsite line
    snps = ("//", "".join(snpsite)+"|")
    #seqs.append(("//", "".join(snpsite)+"|"))

    return nsnps, snps

## File output subfunctions
def write_tmp_loci(data, loci, fname):
    """ Write out the filtered chunk to a tmp file which will be collated by the
    top level run() thread"""

    ## Get longest sample name for pretty printing
    longname_len = max(len(x) for x in data.samples.keys())
    ## Padding distance between name and seq this could be a hackers only param
    name_padding = 5

    with open(fname.replace("chunk","loci"), 'w') as outfile:
        for loc in loci:
            for seq in loc:

                ## Backwards compatibility with .loci format which doesn't have 
                ## leading '>' on the snpsites line
                if seq[0] == "//":
                    name = seq[0] 
                else:
                    name = ">" + seq[0]

                name +=  " " * (longname_len - len(name)+ name_padding)
                outfile.write(name + seq[1] +"\n")

def make_vcfheader(data, samples, outvcf):
    LOGGER.debug("Entering make_vcfheader()")

if __name__ == "__main__":
    import ipyrad as ip
    TESTFILE = "/tmp/ipyrad-test/test-refseq.assembly"
    TESTER = ip.load.load_assembly(TESTFILE)
#    TESTER = ip.core.assembly.Assembly( "/tmp/ipyrad-test-pair" )
    TESTER.set_params( "output_formats", "vcf,snps" )
    TESTER.get_params()
    TESTER.set_params( "output_formats", "*" )
    TESTER.get_params()
    TESTER.step7()<|MERGE_RESOLUTION|>--- conflicted
+++ resolved
@@ -143,12 +143,7 @@
                 os.remove(loc_name)
         del lbview
 
-<<<<<<< HEAD
 def filter_stacks(args):
-=======
-
-def filter_stacks(data, samples, fname):
->>>>>>> 1a73f9c0
     """ Filter one chunk of stacks and write out .tmp vcf/loci files
     This function runs in parallel, reads in a chunk of the stacks of reads,
     applies user specified filters, and writes out a tmp vcf style file of 
@@ -168,7 +163,6 @@
         with open(fname) as infile:
             loci = infile.read().split("//\n//\n")
 
-<<<<<<< HEAD
         ## Filter out the all the extraneous stuff after the sample name
         ## Locus names are of the form "samplename_4532", so we split on the
         ## underscore and return everything but the last element
@@ -199,20 +193,12 @@
         ## Do something real here
         LOGGER.warn(e)
         raise
+    finally:
+        pass
 
     ## Write out .tmp loci
     write_tmp_loci(data, loci, fname)
-=======
-    finally:
-        pass
-
-    ## Apply various filters
-    loci = filter_excludes(data, loci)
-    loci = filter_minsamp(data, loci)
-    loci = filter_maxSNP(data, loci)
-    loci = filter_maxhet(data, loci)
-    loci = filter_maxindels(data, loci)
->>>>>>> 1a73f9c0
+
 
     ## Write out .tmp vcf
     #write_tmp_vcf(data, loci, fname)
@@ -261,10 +247,6 @@
     return loci
 
 
-<<<<<<< HEAD
-=======
-
->>>>>>> 1a73f9c0
 def filter_minsamp(data, loci):
     """ Filter minimum # of samples per locus
     """
@@ -285,10 +267,6 @@
     return loci
 
 
-<<<<<<< HEAD
-=======
-
->>>>>>> 1a73f9c0
 def filter_maxSNP(data, loci):
     """ Filter max # of SNPs per locus. Do R1 and R2 separately if PE. Also generate
     and append the snpsite line for the .loci format.
@@ -330,10 +308,6 @@
     return loci
 
 
-<<<<<<< HEAD
-=======
-
->>>>>>> 1a73f9c0
 def filter_maxhet(data, loci):
     """ Filter max shared heterozygosity per locus
     """
@@ -393,11 +367,8 @@
     LOGGER.info("Filterered max indels- {}".format(count))
     return loci
 
-<<<<<<< HEAD
+
 ## This isn't being used
-=======
-
->>>>>>> 1a73f9c0
 def loci_from_unfilteredvcf(data, samples, force):
     """ Read in the unfiltered vcf and supercatg from step6. Apply filters for
     coverage, heterozygosity, number of snps, etc. Write out .loci to output 
