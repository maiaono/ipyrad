--- conflicted
+++ resolved
@@ -1619,23 +1619,7 @@
 
 
 def paramschecker(self, param, newvalue):
-<<<<<<< HEAD
-    if param == 'assembly_name':
-        ## Make sure somebody doesn't try to change their assembly_name, bad things
-        ## would happen. Calling set_params on assembly_name only raises a (hopefully
-        ## informative error. Assembly_name is set at Assembly creation time and is
-        ## immutable.
-        msg = "\n\nAssembly name is set at Assembly creation time and is an immutable\n"\
-            + "property. You may, however, branch the assembly which will create a copy\n"\
-            + "with a new name, a sort of roundabout name change. Here's how:\n\n"\
-            + "  Command Line Interface:\n"\
-            + "    ipyrad -p params.txt --branch new_name\n\n"\
-            + "  API (Jupyter Notebook Users):\n"\
-            + "    new_assembly = my_assembly.branch(\"new_name\")"
-        raise IPyradParamsError(msg)
-=======
     """ Raises exceptions when params are set to values they should not be"""
->>>>>>> 9bebc623
 
     if param == 'assembly_name':
         ## Make sure somebody doesn't try to change their assembly_name, bad 
