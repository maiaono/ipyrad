<<<<<<< HEAD
#!/usr/bin/python 

""" convert loci file to bpp format input files """
=======
#!/usr/bin/env python2

""" produce bpp formatted input files from ipyrad .loci file """
>>>>>>> 3dd4daf5

import os
import sys
import itertools
import pandas as pd
from ipyrad.assemble.util import IPyradWarningExit
#import numpy as np

# pylint: disable=W0142
# pylint: disable=R0915
# pylint: disable=R0914
# pylint: disable=R0912

## shorthand 
OPJ = os.path.join


def loci2bpp(name, locifile, imap, guidetree,
              minmap=None,
              maxloci=None,
              infer_sptree=0,
              infer_delimit=0,
              delimit_alg=(0, 5),
              seed=12345,
              burnin=1000,
              nsample=10000,
              sampfreq=2,
              thetaprior=(5, 5),
              tauprior=(4, 2, 1),
              traits_df=None,
              nu=0,
              kappa=0,
              useseqdata=1,
              usetraitdata=1,
              cleandata=0,
              wdir=None,
              finetune=(0.01, 0.01, 0.01, 0.01, 0.01, 0.01, 0.01, 0.01),
              verbose=0):
    """
    Converts loci file format to bpp file format, i.e., concatenated phylip-like
    format, and produces imap and ctl input files for bpp.

    Parameters:
    -----------
    name:
        A prefix name for output files that will be produced
    locifile:
        A .loci file produced by ipyrad.
    imap:
        A Python dictionary with 'species' names as keys, and lists of sample
        names for the values. Any sample that is not included in the imap
        dictionary will be filtered out of the data when converting the .loci
        file into the bpp formatted sequence file. Each species in the imap
        dictionary must also be present in the input 'guidetree'.
    guidetree:
        A newick string species tree hypothesis [e.g., (((a,b),(c,d)),e);]
        All species in the imap dictionary must also be present in the guidetree

    Optional parameters:
    --------------------
    infer_sptree:
        Default=0, only infer parameters on a fixed species tree. If 1, then the
        input tree is treated as a guidetree and tree search is employed to find
        the best tree. The results will include support values for the inferred
        topology.
    infer_delimit:
        Default=0, no delimitation. If 1 then splits in the tree that separate
        'species' will be collapsed to test whether fewer species are a better
        fit to the data than the number in the input guidetree.
    delimit_alg:
        Species delimitation algorithm. This is a tuple. The first value
        is the algorithm (0 or 1) and the following values are arguments
        for the given algorithm. See other ctl files for examples of what the
        delimitation line looks like. This is where you can enter the params
        (e.g., alpha, migration) for the two different algorithms.
        For example, the following args would produce the following ctl lines:
           alg=0, epsilon=5
           > delimit_alg = (0, 5)
           speciesdelimitation = 1 0 5

           alg=1, alpha=2, migration=1
           > delimit_alg = (1, 2, 1)
           speciesdelimitation = 1 1 2 1

           alg=1, alpha=2, migration=1, diagnosis=0, ?=1
           > delimit_alg = (1, 2, 1, 0, 1)
           speciesdelimitation = 1 1 2 1 0 1
    seed:
        A random number seed at start of analysis.
    burnin:
        Number of burnin generations in mcmc
    nsample:
        Number of mcmc generations to run.
    sampfreq:
        How often to sample from the mcmc chain.
    thetaprior:
        Prior on theta (4Neu), gamma distributed. mean = a/b. e.g., (5, 5)
    tauprior
        Prior on root tau, gamma distributed mean = a/b. Last number is 
        dirichlet prior for other taus. e.g., (4, 2, 1)
    traits_df:
        A pandas DataFrame with trait data properly formatted. This means only
        quantitative traits are included, and missing values are NaN.
        The first column contains sample names, with "Indiv" as the header.
        The following columns have a header row with trait names. This script
        will write a CSV trait file with trait values mean-standardized, with
        NaN replaced by "NA", and with sample not present in IMAP removed.
    nu:
        A prior on phenotypic trait variance (0) for iBPP analysis.
    kappa:
        A prior on phenotypic trait mean (0) for iBPP analysis.
    useseqdata:
        If false inference proceeds without sequence data (can be used to test
        the effect of priors on the tree distributions).
    usetraitdata:
        If false inference proceeds without trait data (can be used to test
        the effect of priors on the trait distributions).
    cleandata:
        If 1 then sites with missing or hetero characters are removed.
    wdir:
        A working directory to write files to.
    finetune:
        See bpp documentation.
    verbose:
        If verbose=1 the ctl file text will also be written to screen (stderr).

    """
    ## check args
    if not imap:
        raise IPyradWarningExit(IMAP_REQUIRED)
    if minmap:
        if minmap.keys() != imap.keys():
            raise IPyradWarningExit(KEYS_DIFFER)

    ## working directory, make sure it exists
    if wdir:
        wdir = os.path.abspath(wdir)
        if not os.path.exists(wdir):
            raise IPyradWarningExit(" working directory (wdir) does not exist")
    else:
        wdir = os.path.curdir

    ## if traits_df then we make '.ibpp' files
    prog = 'bpp'
    if isinstance(traits_df, pd.DataFrame):
        prog = 'ibpp'
    outfile = OPJ(wdir, "{}.{}.seq.txt".format(name, prog))
    mapfile = OPJ(wdir, "{}.{}.imap.txt".format(name, prog))

    ## open outhandles
    fout = open(outfile, 'w')
    fmap = open(mapfile, 'w')

    ## parse the loci file
    with open(locifile, 'r') as infile:
        ## split on "//" for legacy compatibility
        loci = infile.read().strip().split("|\n")
        nloci = len(loci)

    ## all samples
    samples = list(itertools.chain(*imap.values()))

    ## iterate over loci, printing to outfile
    nkept = 0
    for iloc in xrange(nloci):
        lines = loci[iloc].split("//")[0].split()
        names = lines[::2]
        names = ["^"+i for i in names]
        seqs = [list(i) for i in lines[1::2]]
        seqlen = len(seqs[0])

        ## whether to skip this locus based on filters below
        skip = 0

        ## if minmap filter for sample coverage
        if minmap:
            covd = {}
            for group, vals in imap.items():
                covd[group] = sum(["^"+i in names for i in vals])
            ## check that coverage is good enough
            if not all([covd[group] >= minmap[group] for group in minmap]):
                skip = 1

        ## too many loci?
        if maxloci:
            if nkept >= maxloci:
                skip = 1

        ## build locus as a string
        if not skip:
            ## convert to phylip with caret starter and replace - with N.
            data = ["{:<30} {}".format(i, "".join(k).replace("-", "N")) for \
                (i, k) in zip(names, seqs) if i[1:] in samples]

            ## if not empty, write to the file
            if data:
                fout.write("{} {}\n\n{}\n\n"\
                           .format(len(data), seqlen, "\n".join(data)))
                nkept += 1

    ## close up shop
    fout.close()

    ## write the imap file:
    data = ["{:<30} {}".format(val, key) for key \
            in sorted(imap) for val in imap[key]]
    fmap.write("\n".join(data))
    fmap.close()

    ## write ctl file
    write_ctl(name, imap, guidetree, nkept,
              infer_sptree, infer_delimit, delimit_alg,
              seed, burnin, nsample, sampfreq,
              thetaprior, tauprior, traits_df, nu, kappa,
              cleandata, useseqdata, usetraitdata, wdir,
              finetune, verbose)

    ## print message?
    sys.stderr.write("new files created ({} loci, {} species, {} samples)\n"\
                     .format(nkept, len(imap.keys()),
                             sum([len(i) for i in imap.values()])))
    sys.stderr.write("  {}.{}.seq.txt\n".format(name, prog))
    sys.stderr.write("  {}.{}.imap.txt\n".format(name, prog))
    sys.stderr.write("  {}.{}.ctl.txt\n".format(name, prog))
    if isinstance(traits_df, pd.DataFrame):
        sys.stderr.write("  {}.{}.traits.txt\n".format(name, prog))

    ## return the ctl file string
    return os.path.abspath(
        "{}.{}.ctl.txt".format(OPJ(wdir, name), prog))



def write_ctl(name, imap, guidetree, nloci,
              infer_sptree, infer_delimit, delimit_alg,
              seed, burnin, nsample, sampfreq,
              thetaprior, tauprior, traits_df, nu0, kappa0,
              cleandata, useseqdata, usetraitdata, wdir,
              finetune, verbose):

    """ write outfile with any args in argdict """

    ## A string to store ctl info
    ctl = []

    ## check the tree (can do this better once we install ete3 w/ ipyrad)
    if not guidetree.endswith(";"):
        guidetree += ";"

    ## if traits_df then we make '.ibpp' files
    prog = 'bpp'
    if isinstance(traits_df, pd.DataFrame):
        prog = 'ibpp'

    ## write the top header info
    ctl.append("seed = {}".format(seed))
    ctl.append("seqfile = {}.{}.seq.txt".format(OPJ(wdir, name), prog))
    ctl.append("Imapfile = {}.{}.imap.txt".format(OPJ(wdir, name), prog))
    ctl.append("mcmcfile = {}.{}.mcmc.txt".format(OPJ(wdir, name), prog))
    ctl.append("outfile = {}.{}.out.txt".format(OPJ(wdir, name), prog))
    if isinstance(traits_df, pd.DataFrame):
        ctl.append("traitfile = {}.{}.traits.txt".format(OPJ(wdir, name), prog))

    ## number of loci (checks that seq file exists and parses from there)
    ctl.append("nloci = {}".format(nloci))
    ctl.append("usedata = {}".format(useseqdata))
    ctl.append("cleandata = {}".format(cleandata))

    ## infer species tree
    if infer_sptree:
        ctl.append("speciestree = 1 0.4 0.2 0.1")
    else:
        ctl.append("speciestree = 0")

    ## infer delimitation (with algorithm 1 by default)
    ctl.append("speciesdelimitation = {} {} {}"\
               .format(infer_delimit, delimit_alg[0],
                       " ".join([str(i) for i in delimit_alg[1:]])))

    ## if using iBPP (if not traits_df, we assume you're using bpp (v.3.3+)
    if isinstance(traits_df, pd.DataFrame):
        ## check that the data frame is properly formatted
        try:
            traits_df.values.astype(float)
        except Exception:
            raise IPyradWarningExit(PDREAD_ERROR)

        ## subsample to keep only samples that are in IMAP, we do not need to
        ## standarize traits b/c ibpp does that for us.
        samples = sorted(list(itertools.chain(*imap.values())))
        didx = [list(traits_df.index).index(i) for i in traits_df.index \
                if i not in samples]
        dtraits = traits_df.drop(traits_df.index[didx])

        ## mean standardize traits values after excluding samples
        straits = dtraits.apply(lambda x: (x - x.mean()) / (x.std()))

        ## convert NaN to "NA" cuz that's what ibpp likes, and write to file
        ftraits = straits.fillna("NA")
        traitdict = ftraits.T.to_dict("list")

        ## get reverse imap dict
        rev = {val:key for key in sorted(imap) for val in imap[key]}

        ## write trait file
        traitfile = "{}.{}.traits.txt".format(os.path.join(wdir, name), prog)
        with open(traitfile, 'w') as tout:
            tout.write("Indiv\n")
            tout.write("\t".join(
                ['Species'] + list(ftraits.columns))+"\n"
                )
            #for key in sorted(traitdict):
            #    tout.write("\t".join([key, rev[key]] + \
            #        ["^"+str(i) for i in traitdict[key]])+"\n"
            #        )
            nindT = 0
            for ikey in sorted(imap.keys()):
                samps = imap[ikey]
                for samp in sorted(samps):
                    if samp in traitdict:
                        tout.write("\t".join([samp, rev[samp]] + \
                            [str(i) for i in traitdict[samp]])+"\n"
                        )
                        nindT += 1

        #    tout.write("Indiv\n"+"\t".join(["Species"]+\
        #    ["t_{}".format(i) for i in range(len(traitdict.values()[0]))])+"\n")
        #    for key in sorted(traitdict):
        #        print >>tout, "\t".join([key, rev[key]] + \
        #                                [str(i) for i in traitdict[key]])
        #ftraits.to_csv(traitfile)

        ## write ntraits and nindT and traitfilename
        ctl.append("ntraits = {}".format(traits_df.shape[1]))
        ctl.append("nindT = {}".format(nindT))  #traits_df.shape[0]))
        ctl.append("usetraitdata = {}".format(usetraitdata))
        ctl.append("useseqdata = {}".format(useseqdata))

        ## trait priors
        ctl.append("nu0 = {}".format(nu0))
        ctl.append("kappa0 = {}".format(kappa0))

        ## remove ibpp incompatible options
        ctl.remove("usedata = {}".format(useseqdata))
        ctl.remove("speciestree = {}".format(infer_sptree))

    ## get tree values
    nspecies = str(len(imap))
    species = " ".join(sorted(imap))
    ninds = " ".join([str(len(imap[i])) for i in sorted(imap)])

    ## write the tree
    ctl.append("""\
species&tree = {} {}
                 {}
                 {}""".format(nspecies, species, ninds, guidetree))


    ## priors
    ctl.append("thetaprior = {} {}".format(*thetaprior))
    ctl.append("tauprior = {} {} {}".format(*tauprior))

    ## other values, fixed for now
    ctl.append("finetune = 1: {}".format(" ".join([str(i) for i in finetune])))
    #CTL.append("finetune = 1: 1 0.002 0.01 0.01 0.02 0.005 1.0")
    ctl.append("print = 1 0 0 0")
    ctl.append("burnin = {}".format(burnin))
    ctl.append("sampfreq = {}".format(sampfreq))
    ctl.append("nsample = {}".format(nsample))

    ## write out the ctl file
    with open("{}.{}.ctl.txt".format(OPJ(wdir, name), prog), 'w') as out:
        out.write("\n".join(ctl))

    ## if verbose print ctl
    if verbose:
        sys.stderr.write("ctl file\n--------\n"+"\n".join(ctl)+"\n--------\n\n")




## GLOBALS
IMAP_REQUIRED = """\
  An IMAP dictionary is required as input to group samples into 'species'.
  Example: {"A":[tax1, tax2, tax3], "B":[tax4, tax5], "C":[tax6, tax7]}
  """

KEYS_DIFFER = """
  MINMAP and IMAP keys must be identical.
  """

PDREAD_ERROR = """\
  Error in trait file: all data must be quantitative (int or floats)
  and missing data must be coded as NA. See the example notebook. If
  sample names are in a data column this will cause an error, try
  passing the argument 'index_col=0' to pandas.read_csv().
  """<|MERGE_RESOLUTION|>--- conflicted
+++ resolved
@@ -1,12 +1,6 @@
-<<<<<<< HEAD
-#!/usr/bin/python 
-
-""" convert loci file to bpp format input files """
-=======
 #!/usr/bin/env python2
 
 """ produce bpp formatted input files from ipyrad .loci file """
->>>>>>> 3dd4daf5
 
 import os
 import sys
@@ -25,26 +19,26 @@
 
 
 def loci2bpp(name, locifile, imap, guidetree,
-              minmap=None,
-              maxloci=None,
-              infer_sptree=0,
-              infer_delimit=0,
-              delimit_alg=(0, 5),
-              seed=12345,
-              burnin=1000,
-              nsample=10000,
-              sampfreq=2,
-              thetaprior=(5, 5),
-              tauprior=(4, 2, 1),
-              traits_df=None,
-              nu=0,
-              kappa=0,
-              useseqdata=1,
-              usetraitdata=1,
-              cleandata=0,
-              wdir=None,
-              finetune=(0.01, 0.01, 0.01, 0.01, 0.01, 0.01, 0.01, 0.01),
-              verbose=0):
+    minmap=None,
+    maxloci=None,
+    infer_sptree=0,
+    infer_delimit=0,
+    delimit_alg=(0, 5),
+    seed=12345,
+    burnin=1000,
+    nsample=10000,
+    sampfreq=2,
+    thetaprior=(5, 5),
+    tauprior=(4, 2, 1),
+    traits_df=None,
+    nu=0,
+    kappa=0,
+    useseqdata=1,
+    usetraitdata=1,
+    cleandata=0,
+    wdir=None,
+    finetune=(0.01, 0.01, 0.01, 0.01, 0.01, 0.01, 0.01, 0.01),
+    verbose=0):
     """
     Converts loci file format to bpp file format, i.e., concatenated phylip-like
     format, and produces imap and ctl input files for bpp.
